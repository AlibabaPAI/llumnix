# Copyright (c) 2024, Alibaba Group;
# Licensed under the Apache License, Version 2.0 (the "License");
# you may not use this file except in compliance with the License.
# You may obtain a copy of the License at

# http://www.apache.org/licenses/LICENSE-2.0

# Unless required by applicable law or agreed to in writing, software
# distributed under the License is distributed on an "AS IS" BASIS,
# WITHOUT WARRANTIES OR CONDITIONS OF ANY KIND, either express or implied.
# See the License for the specific language governing permissions and
# limitations under the License.

import time
from typing import List, Optional, Dict, Union, Iterable, Any
from collections import defaultdict
import threading
import ray
# pylint: disable=unused-import
from ray.util.placement_group import PlacementGroup
from ray.util.queue import Queue as RayQueue

from vllm.engine.llm_engine import LLMEngine
from vllm.core.scheduler import ScheduledSequenceGroup
from vllm.outputs import RequestOutput
from vllm.sequence import SequenceGroup, SequenceStatus, SamplerOutput, SequenceGroupMetadata
from vllm.engine.arg_utils import EngineArgs
from vllm.utils import Counter
from vllm.usage.usage_lib import UsageContext

from llumnix.logger import init_logger
from llumnix.llumlet.migrating_request import MigratingRequest
from llumnix.instance_info import InstanceInfo
from llumnix.backends.backend_interface import BackendInterface
from llumnix.backends.vllm.scheduler import SchedulerLlumnix
from llumnix.backends.vllm.utils import detect_unsupported_feature
from llumnix.backends.profiling import LatencyMemData
from llumnix.server_info import ServerInfo
from llumnix.config import MigrationConfig


logger = init_logger(__name__)


class LLMEngineLlumnix(LLMEngine):
    def __init__(self, instance_id: str, *arg, **kwargs) -> None:
        super().__init__(*arg, **kwargs)
        self.instance_id = instance_id
        self.step_counter = Counter()
        self.instance_info = None
        self.scaling_down = False
        self.request_server_info: Dict[str, ServerInfo] = {}

    # pylint: disable=W0221
    @classmethod
    def from_engine_args(
        cls,
        engine_args: EngineArgs,
        usage_context: UsageContext = UsageContext.ENGINE_CONTEXT,
        instance_id: str = None,
        placement_group: Optional["PlacementGroup"] = None,
        latency_mem: Optional[LatencyMemData] = None
    ) -> "LLMEngineLlumnix":
        """Creates an LLM engine from the engine arguments."""
        # Create the engine configs.
        detect_unsupported_feature(engine_args)
        engine_config = engine_args.create_engine_config()
        engine_config.parallel_config.placement_group = placement_group
        # Initialize the cluster and specify the executor class.
        # pylint: disable=import-outside-toplevel
        if latency_mem is not None:
            from llumnix.backends.vllm.executor import SimGPUExecutor
            executor_class = SimGPUExecutor
            executor_class.latency_mem = latency_mem
        elif engine_config.parallel_config.worker_use_ray:
            from llumnix.backends.vllm.executor import LlumnixRayGPUExecutor
            executor_class = LlumnixRayGPUExecutor
        else:
            raise ValueError('unimplemented executor backend')
        # Create the LLM engine.
        engine = cls(
            instance_id=instance_id,
            **engine_config.to_dict(),
            executor_class=executor_class,
            log_stats=not engine_args.disable_log_stats,
            usage_context=usage_context,
        )
        return engine

    def _process_model_outputs(
        self,
        output: List[SamplerOutput],
        scheduled_seq_groups: List[ScheduledSequenceGroup],
        ignored_seq_groups: List[SequenceGroup],
        seq_group_metadata_list: List[SequenceGroupMetadata],
    ) -> List[RequestOutput]:
        # ensure scheduled_seq_groups matching output
        with self.scheduler.scheduler_lock:
            if output:
                new_output = []
                new_scheduled_seq_groups = []
                new_seq_group_metadata_list = []
                for scheduled_seq_group, seq_group_meta, seq_group_output in zip(scheduled_seq_groups, seq_group_metadata_list, output[0].outputs):
                    seq_group = scheduled_seq_group.seq_group
                    if seq_group.get_seqs(SequenceStatus.RUNNING):
                        new_scheduled_seq_groups.append(scheduled_seq_group)
                        new_seq_group_metadata_list.append(seq_group_meta)
                        new_output.append(seq_group_output)
                scheduled_seq_groups = new_scheduled_seq_groups
                output[0].outputs = new_output
                seq_group_metadata_list = new_seq_group_metadata_list
            return super()._process_model_outputs(output, scheduled_seq_groups, ignored_seq_groups, seq_group_metadata_list)

    def step(self) -> None:
        t0_inference_begin = time.time()
        output_list = super().step()
        t1_inference_end = time.time()

        instance_info: InstanceInfo = self.scheduler.get_record_instance_info()

        if self.scaling_down:
            instance_info.num_running_request = 1
            instance_info.num_available_gpu_block = -self.cache_config.num_gpu_blocks
            instance_info.num_available_gpu_block_waiting = -self.cache_config.num_gpu_blocks

        instance_info.instance_id = self.instance_id
        instance_info.step_id = next(self.step_counter)
        instance_info.timestamp = time.time()
        instance_info.latency = (t1_inference_end - t0_inference_begin)*1000
        seq_groups = self.scheduler.running
        if seq_groups:
            tot_blocks = []
            for seq in seq_groups[-1].get_seqs(SequenceStatus.RUNNING):
                blocks = self.scheduler.block_manager.get_block_table(seq)
                tot_blocks.extend(blocks)
            tot_blocks = set(tot_blocks)
            instance_info.num_block_last_running_request = len(tot_blocks)

        self.free_request_states(instance_info.finished_request_ids)

        if len(output_list) > 0:
            server_info_list = []
            for output in output_list:
                server_info_list.append(self.request_server_info[output.request_id])
            self._put_request_output_to_server(output_list, server_info_list)
        self.instance_info = instance_info

    def _put_request_output_to_server(self, request_outputs, server_infos: List[ServerInfo]) -> None:
        server_request_outputs = defaultdict(list)
        server_queue: Dict[str, RayQueue] = {}
        # Reorganize data in orther to put request output to queue in batch at one time.
        for request_output, server_info in zip(request_outputs, server_infos):
            server_id = server_info.server_id
            request_output_queue = server_info.request_output_queue
            server_request_outputs[server_id].append(request_output)
            if server_id not in server_queue:
                server_queue[server_id] = request_output_queue
        for server_id, req_outputs in server_request_outputs.items():
            try:
                server_queue[server_id].actor.put_nowait_batch.remote(req_outputs)
            except ray.exceptions.RayActorError:
                logger.info("Server {} is dead".format(server_id))
                request_ids = [req_output.request_id for req_output in req_outputs]
                self.abort(request_ids)

    def free_request_states(self, request_id: Union[str, Iterable[str]]) -> None:
        if isinstance(request_id, str):
            request_id = (request_id,)
        request_ids = set(request_id)
        for req_id in request_ids:
            if req_id in self.request_server_info:
                del self.request_server_info[req_id]
            if req_id in self.scheduler.last_preemption_time_dict:
                del self.scheduler.last_preemption_time_dict[req_id]

class BackendVLLM(BackendInterface):
    def __init__(
        self,
        instance_id: int,
        migration_config: MigrationConfig,
        engine_args: EngineArgs,
        placement_group: "PlacementGroup"
    ) -> None:
        assert migration_config.migration_backend == "rpc", "Gloo support will be released later."
        self.engine: LLMEngineLlumnix = LLMEngineLlumnix.from_engine_args(engine_args=engine_args, instance_id=instance_id,
                                                                          placement_group=placement_group)
        # multi-instance args
        self.engine.scheduler = SchedulerLlumnix(self.engine.scheduler_config, self.engine.cache_config, self.engine.lora_config)
        self.engine.output_processor.scheduler = self.engine.scheduler
        self.instance_id = instance_id
        self.worker_handle_list = self.engine.model_executor.workers.copy()
        if len(self.worker_handle_list) + 1 == self.engine.parallel_config.world_size:
            self.worker_handle_list.insert(0, ray.get_actor(f"instance_{self.instance_id}", namespace="llumnix"))
        self._run_workers("init_migration", num_migration_cache_blocks=migration_config.migration_cache_blocks,\
                                                      src_worker_handle_list=self.worker_handle_list,
                                                      placement_group=placement_group)
        self._thread = threading.Thread(
            target=self._start_engine_loop, args=(), daemon=True, name="engine_loop"
        )
        self._thread.start()

    def _start_engine_loop(self) -> None:
        while True:
            self.engine.step()

    def send_cpu_cache(self, *args, **kwargs):
        # driver worker migration interface
        return self.engine.model_executor.driver_worker.execute_method("send_cpu_cache", *args, **kwargs)

    def stop_shutdown(self) -> None:
        self.engine.scaling_down = False

    def shutdown_workers(self):
        migrated_requests = []

        self.engine.scaling_down = True
        while self.has_unfinished_requests() and self.engine.scaling_down:
            time.sleep(1)
        time.sleep(0.1)
        if self.engine.scaling_down:
            self._run_workers(
                "shutdown",
                )
        return migrated_requests

    def restart_workers(self) -> None:
        self._run_workers(
            "restart",
            )
        self.engine.scaling_down = False

    def add_request(self,
                    request_id: str,
                    server_info: ServerInfo,
                    *args,
                    **kwargs) -> None:
        # When manager is unavailable, api server might dispatch the request that has already been dispatched.
        if request_id in self.engine.request_server_info:
            return
        # Store the server information of each request to put the request outputs back to the corresponding api server correctly.
        self.engine.request_server_info[request_id] = server_info
        self.engine.add_request(request_id, *args, **kwargs)

    def commit_dst_request(self, backend_request: SequenceGroup, server_info: ServerInfo) -> None:
        seq = backend_request.get_seqs()[0]
        seq.seq_id = next(self.engine.seq_counter)
        logger.info("add seq {} to block table".format(seq.seq_id))
        pre_alloc_blocks = self.engine.scheduler.pre_alloc_cache_dict.pop(backend_request.request_id)
        self.engine.scheduler.block_manager.add_block_table(pre_alloc_blocks, seq.seq_id)
        self.add_running_request(backend_request)
        self.engine.request_server_info[backend_request.request_id] = server_info

    def send_blocks(self, dst_ray_actor: "ray.actor.ActorHandle", src_blocks: List[int], dst_blocks: List[int]) -> None:
        ray.get(dst_ray_actor.execute_engine_method.remote("_run_workers",
                                                           "migrate_gpu_cache_ray_rpc",
                                                           dst_blocks=dst_blocks,
                                                           src_blocks=src_blocks,
                                                           src_worker_handle_list=self.worker_handle_list))

<<<<<<< HEAD
=======
    def step(self) -> Tuple[List[RequestOutput], InstanceInfo, List[ServerInfo]]:
        output_list = self.engine.step()

        instance_info: InstanceInfo = self.engine.scheduler.get_record_instance_info()

        if self.scaling_down:
            instance_info.num_running_request = 1
            instance_info.num_available_gpu_block = -self.cache_config.num_gpu_blocks
            instance_info.num_available_gpu_block_waiting = -self.cache_config.num_gpu_blocks

        instance_info.instance_id = self.instance_id
        instance_info.step_id = next(self.step_counter)
        instance_info.timestamp = time.time()
        instance_info.latency = self.engine.model_executor.last_inference_latency
        seq_groups = self.engine.scheduler.running
        if seq_groups:
            tot_blocks = []
            for seq in seq_groups[-1].get_seqs(SequenceStatus.RUNNING):
                blocks = self.engine.scheduler.block_manager.get_block_table(seq)
                tot_blocks.extend(blocks)
            tot_blocks = set(tot_blocks)
            instance_info.num_block_last_running_request = len(tot_blocks)

        server_info_list = []
        for output in output_list:
            server_info_list.append(self.request_server_info[output.request_id])

        self.free_request_states(instance_info.finished_request_ids)

        return output_list, instance_info, server_info_list

>>>>>>> fa393d48
    def _run_workers(self, *args, **kwargs):
        # pylint: disable=protected-access
        return self.engine.model_executor._run_workers(*args, **kwargs)

    def is_ready(self):
        return True

    def abort_request(self, request_id: Union[str, Iterable[str]]) -> None:
        if isinstance(request_id, str):
            request_id = (request_id,)
        request_ids = set(request_id)
        self.free_request_states(request_ids)
        return self.engine.abort_request(request_ids)

    def free_request_states(self, request_id: Union[str, Iterable[str]]) -> None:
        return self.engine.free_request_states(request_id)

    def get_request_incremental_blocks(self, *args, **kwargs) -> List[int]:
        return self.engine.scheduler.get_request_incremental_blocks(*args, **kwargs)

    def remove_running_request(self, *args, **kwargs) -> None:
        return self.engine.scheduler.remove_running_request(*args, **kwargs)

    def add_migrating_out_request_last_stage(self, *args, **kwargs) -> None:
        return self.engine.scheduler.add_migrating_out_request_last_stage(*args, **kwargs)

    def remove_migrating_out_request_last_stage(self, *args, **kwargs) -> None:
        return self.engine.scheduler.remove_migrating_out_request_last_stage(*args, **kwargs)

    def pop_migrating_out_requests_last_stage(self, *args, **kwargs) -> List[Any]:
        return self.engine.scheduler.pop_migrating_out_requests_last_stage(*args, **kwargs)

    def pre_alloc(self, *args, **kwargs) -> List[int]:
        return self.engine.scheduler.pre_alloc(*args, **kwargs)

    def should_abort_migration(self, *args, **kwargs) -> bool:
        return self.engine.scheduler.should_abort_migration(*args, **kwargs)

    def add_running_request(self, *args, **kwargs) -> None:
        return self.engine.scheduler.add_running_request(*args, **kwargs)

    def is_request_running(self, *args, **kwargs) -> bool:
        return self.engine.scheduler.is_request_running(*args, **kwargs)

    def free_dst_pre_alloc_cache(self, *args, **kwargs) -> None:
        return self.engine.scheduler.free_dst_pre_alloc_cache(*args, **kwargs)

    def free_src_request(self, backend_request: SequenceGroup) -> None:
        return self.engine.scheduler.free_src_request(backend_request)

    def get_last_running_request(self) -> Optional[MigratingRequest]:
        return self.engine.scheduler.get_last_running_request()

    def get_longest_running_request(self) -> Optional[MigratingRequest]:
        return self.engine.scheduler.get_longest_running_request()

    def get_shortest_running_request(self) -> Optional[MigratingRequest]:
        return self.engine.scheduler.get_shortest_running_request()

    def get_request_server_info(self, request_id: str) -> ServerInfo:
        return self.engine.request_server_info[request_id]

    def get_all_request_ids(self) -> List[str]:
        return self.engine.scheduler.get_all_request_ids()<|MERGE_RESOLUTION|>--- conflicted
+++ resolved
@@ -112,9 +112,7 @@
             return super()._process_model_outputs(output, scheduled_seq_groups, ignored_seq_groups, seq_group_metadata_list)
 
     def step(self) -> None:
-        t0_inference_begin = time.time()
         output_list = super().step()
-        t1_inference_end = time.time()
 
         instance_info: InstanceInfo = self.scheduler.get_record_instance_info()
 
@@ -126,7 +124,7 @@
         instance_info.instance_id = self.instance_id
         instance_info.step_id = next(self.step_counter)
         instance_info.timestamp = time.time()
-        instance_info.latency = (t1_inference_end - t0_inference_begin)*1000
+        instance_info.latency = self.model_executor.last_inference_latency
         seq_groups = self.scheduler.running
         if seq_groups:
             tot_blocks = []
@@ -257,40 +255,6 @@
                                                            src_blocks=src_blocks,
                                                            src_worker_handle_list=self.worker_handle_list))
 
-<<<<<<< HEAD
-=======
-    def step(self) -> Tuple[List[RequestOutput], InstanceInfo, List[ServerInfo]]:
-        output_list = self.engine.step()
-
-        instance_info: InstanceInfo = self.engine.scheduler.get_record_instance_info()
-
-        if self.scaling_down:
-            instance_info.num_running_request = 1
-            instance_info.num_available_gpu_block = -self.cache_config.num_gpu_blocks
-            instance_info.num_available_gpu_block_waiting = -self.cache_config.num_gpu_blocks
-
-        instance_info.instance_id = self.instance_id
-        instance_info.step_id = next(self.step_counter)
-        instance_info.timestamp = time.time()
-        instance_info.latency = self.engine.model_executor.last_inference_latency
-        seq_groups = self.engine.scheduler.running
-        if seq_groups:
-            tot_blocks = []
-            for seq in seq_groups[-1].get_seqs(SequenceStatus.RUNNING):
-                blocks = self.engine.scheduler.block_manager.get_block_table(seq)
-                tot_blocks.extend(blocks)
-            tot_blocks = set(tot_blocks)
-            instance_info.num_block_last_running_request = len(tot_blocks)
-
-        server_info_list = []
-        for output in output_list:
-            server_info_list.append(self.request_server_info[output.request_id])
-
-        self.free_request_states(instance_info.finished_request_ids)
-
-        return output_list, instance_info, server_info_list
-
->>>>>>> fa393d48
     def _run_workers(self, *args, **kwargs):
         # pylint: disable=protected-access
         return self.engine.model_executor._run_workers(*args, **kwargs)
