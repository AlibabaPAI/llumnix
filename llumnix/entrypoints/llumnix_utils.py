--- conflicted
+++ resolved
@@ -176,14 +176,6 @@
     else:
         instance_ids, llumlets = retry_manager_method_sync(engine_manager.init_llumlets.remote, 'init_llumlets', engine_args, node_id)
     request_output_queue = init_request_output_queue()
-<<<<<<< HEAD
-    logger.info("Init request_output_queue done")
-    ray.get([llumlet.is_ready.remote() for llumlet in llumlets])
-    logger.info("Init Llumlets done")
-    retry_manager_method_sync(engine_manager.scale_up.remote, 'scale_up', instance_ids, llumlets)
-    logger.info("Scale up instance done")
-
-=======
     try:
         ray.get([llumlet.is_ready.remote() for llumlet in llumlets])
     except ray.exceptions.RayActorError:
@@ -192,7 +184,6 @@
                 ray.get(llumlet.is_ready.remote())
             except ray.exceptions.RayActorError:
                 retry_manager_method_sync(engine_manager.scale_down.remote, 'scale_down', instance_ids[idx])
->>>>>>> 89ac17e8
     logger.info("Init Llumnix components done")
 
     return engine_manager, instance_ids, llumlets, request_output_queue