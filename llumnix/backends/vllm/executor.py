--- conflicted
+++ resolved
@@ -70,25 +70,6 @@
 
         # Create the workers.
         driver_ip = get_ip()
-<<<<<<< HEAD
-        node_id = self.node_id
-        worker_wrapper_kwargs = self._get_worker_wrapper_args()
-        for rank in range(self.parallel_config.world_size):
-            if placement_group:
-                bundle = placement_group.bundle_specs[rank+1]
-                if not bundle.get("GPU", 0):
-                    raise Exception("GPU resource cannot be 0.")
-                scheduling_strategy = PlacementGroupSchedulingStrategy(
-                    placement_group=placement_group,
-                    placement_group_capture_child_tasks=True,
-                )
-            else:
-                scheduling_strategy = NodeAffinitySchedulingStrategy(
-                    node_id=node_id,
-                    soft=False,
-                )
-
-=======
         for rank in range(self.parallel_config.world_size):
             bundle = placement_group.bundle_specs[rank + 1]
             if not bundle.get("GPU", 0):
@@ -97,7 +78,6 @@
                 placement_group=placement_group,
                 placement_group_capture_child_tasks=True,
             )
->>>>>>> a98927ca
             worker = ray.remote(
                 num_cpus=0,
                 num_gpus=num_gpus,
