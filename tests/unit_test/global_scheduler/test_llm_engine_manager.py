# Copyright (c) 2024, Alibaba Group;
# Licensed under the Apache License, Version 2.0 (the "License");
# you may not use this file except in compliance with the License.
# You may obtain a copy of the License at

# http://www.apache.org/licenses/LICENSE-2.0

# Unless required by applicable law or agreed to in writing, software
# distributed under the License is distributed on an "AS IS" BASIS,
# WITHOUT WARRANTIES OR CONDITIONS OF ANY KIND, either express or implied.
# See the License for the specific language governing permissions and
# limitations under the License.

import time
import math
import ray
import pytest
import numpy as np

from vllm import EngineArgs

from llumnix.utils import random_uuid
from llumnix.arg_utils import EngineManagerArgs
from llumnix.llm_engine_manager import LLMEngineManager, MANAGER_ACTOR_NAME
from llumnix.instance_info import InstanceInfo
from llumnix.server_info import ServerInfo
from llumnix.queue.queue_type import QueueType
from llumnix.global_scheduler.scaling_scheduler import InstanceType
from llumnix.backends.vllm.simulator import BackendSimVLLM
<<<<<<< HEAD
=======
from llumnix.backends.profiling import LatencyMemData
>>>>>>> b319b23a

# pylint: disable=unused-import
from tests.conftest import setup_ray_env


@ray.remote(num_cpus=1, max_concurrency=4)
class MockLlumlet:
    def __init__(self, instance_id):
        self.instance_id = instance_id
        self.actor_name = f"instance_{instance_id}"
        self.num_requests = 0
        self.request_id_set = set()
        self.instance_info = None
        self.num_migrate_out = 0
        self.num_migrate_in = 0

    def get_instance_id(self) -> str:
        return self.instance_id

    def set_instance_info(self, instance_info):
        self.instance_info = instance_info

    def get_instance_info(self):
        return self.instance_info

    def is_ready(self) -> bool:
        return True

    def get_all_request_ids(self):
        return list(self.request_id_set)

    def get_num_requests(self):
        return self.num_requests

    def generate(self, request_id, server_info, expected_steps, *args, **kwargs):
        self.request_id_set.add(request_id)
        self.num_requests = len(self.request_id_set)
        return self.num_requests

    def abort(self, request_id):
        if isinstance(request_id, str):
            request_id = (request_id,)
        request_ids = set(request_id)

        for req_id in request_ids:
            if req_id in self.request_id_set:
                self.request_id_set.remove(req_id)
                self.num_requests = len(self.request_id_set)
        return self.num_requests

    def migrate_out(self, dst_instance_name):
        self.num_migrate_out += 1
        migrate_in_ray_actor = ray.get_actor(dst_instance_name, namespace='llumnix')
        ray.get(migrate_in_ray_actor.migrate_in.remote(self.actor_name))
        time.sleep(0.1)
        return self.num_migrate_out

    def migrate_in(self, src_instance_name):
        self.num_migrate_in += 1
        return self.num_migrate_in

    def get_num_migrate_out(self):
        return self.num_migrate_out

<<<<<<< HEAD
class MockBackendSim(BackendSimVLLM):

=======
    def get_num_migrate_in(self):
        return self.num_migrate_in

class MockBackendSim(BackendSimVLLM):
>>>>>>> b319b23a
    def _get_lantecy_mem(self, *args, **kwargs):
        latency_mem = LatencyMemData({}, {}, {})
        latency_mem.prefill_model_params = (0,0)
        latency_mem.decode_model_params = (0,0,0)
        return latency_mem

def init_manager():
    try:
        engine_manager_args = EngineManagerArgs(migration_backend="rpc", enable_migration=True)
        engine_manager_args.log_instance_info = False
        engine_manager = LLMEngineManager.from_args(engine_manager_args, None)
    except ValueError:
        engine_manager = ray.get_actor(MANAGER_ACTOR_NAME, namespace='llumnix')
    ray.get(engine_manager.is_ready.remote())
    return engine_manager

def init_llumlets(initial_instances):
    instance_ids = []
    llumlets = []
    for _ in range(initial_instances):
        instance_id = random_uuid()
        instance_name = 'instance_{}'.format(instance_id)
        llumlet = MockLlumlet.options(name=instance_name,
                                      namespace='llumnix').remote(instance_id)
        instance_ids.append(instance_id)
        llumlets.append(llumlet)
    ray.get([llumlet.is_ready.remote() for llumlet in llumlets])
    return instance_ids, llumlets

@pytest.fixture
def engine_manager():
    engine_manager = init_manager()
    ray.get(engine_manager.is_ready.remote())
    yield engine_manager

@pytest.fixture
def llumlet():
    instance_id = random_uuid()
    instance_name = 'instance_{}'.format(instance_id)
    llumlet = MockLlumlet.options(name=instance_name,
                                  namespace='llumnix').remote(instance_id)
    ray.get(llumlet.is_ready.remote())
    return llumlet

def test_init_manager(setup_ray_env, engine_manager):
    assert engine_manager is not None
    engine_manager_actor_handle = ray.get_actor(MANAGER_ACTOR_NAME, namespace='llumnix')
    assert engine_manager_actor_handle is not None
    assert engine_manager == engine_manager_actor_handle

def test_init_llumlet(setup_ray_env, llumlet):
    assert llumlet is not None
    ray.get(llumlet.is_ready.remote())

def test_init_llumlets(setup_ray_env, engine_manager):
    engine_args = EngineArgs(model="facebook/opt-125m", worker_use_ray=True)
    node_id = ray.get_runtime_context().get_node_id()
    instance_ids, llumlets = ray.get(engine_manager.init_llumlets.remote(engine_args, node_id, QueueType("rayqueue")))
    num_instances = ray.get(engine_manager.scale_up.remote(instance_ids, llumlets))
    engine_manager_args = EngineManagerArgs()
    assert num_instances == engine_manager_args.initial_instances

def test_init_llumlets_sim(setup_ray_env, engine_manager):
    engine_manager.profiling_result_file_path="//"
    # pylint: disable=import-outside-toplevel
    import llumnix.backends.vllm.simulator
    llumnix.backends.vllm.simulator.BackendSimVLLM = MockBackendSim
    engine_args = EngineArgs(model="facebook/opt-125m", worker_use_ray=True)
    node_id = ray.get_runtime_context().get_node_id()
    instance_ids, llumlets = ray.get(engine_manager.init_llumlets.remote(engine_args, node_id, QueueType("rayqueue")))
    num_instances = ray.get(engine_manager.scale_up.remote(instance_ids, llumlets))
    engine_manager_args = EngineManagerArgs()
    assert num_instances == engine_manager_args.initial_instances

def test_scale_up_and_down(setup_ray_env, engine_manager):
    initial_instances = 4
    instance_ids, llumlets = init_llumlets(initial_instances)
    num_instances = ray.get(engine_manager.scale_up.remote(instance_ids, llumlets))
    assert num_instances == initial_instances
    instance_ids_1, llumlets_1 = init_llumlets(initial_instances)
    num_instances = ray.get(engine_manager.scale_down.remote(instance_ids_1))
    assert num_instances == initial_instances
    num_instances = ray.get(engine_manager.scale_up.remote(instance_ids_1, llumlets_1))
    assert num_instances == initial_instances * 2
    num_instances = ray.get(engine_manager.scale_down.remote(instance_ids))
    assert num_instances == initial_instances
    num_instances = ray.get(engine_manager.scale_down.remote(instance_ids_1))
    assert num_instances == 0

def test_connect_to_instances(setup_ray_env):
    initial_instances = 4
    instance_ids, llumlets = init_llumlets(initial_instances)
    ray.get([llumlet.is_ready.remote() for llumlet in llumlets])
    engine_manager = init_manager()
    instance_ids_1, llumlets_1 = init_llumlets(initial_instances)
    num_instances = ray.get(engine_manager.scale_up.remote(instance_ids_1, llumlets_1))
    assert num_instances == initial_instances * 2
    num_instances = ray.get(engine_manager.scale_down.remote(instance_ids))
    assert num_instances == initial_instances

def test_generate_and_abort(setup_ray_env, engine_manager, llumlet):
    instance_id = ray.get(llumlet.get_instance_id.remote())
    ray.get(engine_manager.scale_up.remote(instance_id, [llumlet]))
    request_id = random_uuid()
    num_requests = ray.get(llumlet.get_num_requests.remote())
    assert num_requests == 0
    server_info = ServerInfo(None, None, None, None, None)
    ray.get(engine_manager.generate.remote(request_id, server_info, math.inf, None, None))
    num_requests = ray.get(llumlet.get_num_requests.remote())
    assert num_requests == 1
    ray.get(engine_manager.abort.remote(request_id))
    num_requests = ray.get(llumlet.get_num_requests.remote())
    assert num_requests == 0
    request_id_1 = random_uuid()
    request_id_2 = random_uuid()
    request_ids = [request_id_1, request_id_2]
    ray.get(engine_manager.abort.remote(request_ids))
    num_requests = ray.get(llumlet.get_num_requests.remote())
    assert num_requests == 0

def test_get_request_instance(setup_ray_env):
    _, llumlets = init_llumlets(2)
    llumlet, llumlet_1 = llumlets[0], llumlets[1]
    request_id = random_uuid()
    request_id_1 = random_uuid()
    ray.get(llumlet.generate.remote(request_id, None, math.inf, None, None))
    ray.get(llumlet_1.generate.remote(request_id_1, None, math.inf, None, None))
    num_requests = ray.get(llumlet.get_num_requests.remote())
    num_requests_1 = ray.get(llumlet_1.get_num_requests.remote())
    assert num_requests == 1
    assert num_requests_1 == 1
    engine_manager = init_manager()
    ray.get(engine_manager.abort.remote(request_id))
    ray.get(engine_manager.abort.remote(request_id_1))
    num_requests = ray.get(llumlet.get_num_requests.remote())
    num_requests_1 = ray.get(llumlet_1.get_num_requests.remote())
    assert num_requests == 0
    assert num_requests_1 == 0

def get_instance_info_migrate_in(instance_id):
    instance_info = InstanceInfo()
    instance_info.instance_id = instance_id
    instance_info.num_available_gpu_blocks = np.inf
    instance_info.num_running_requests = 1
    instance_info.num_blocks_first_waiting_request = 0
    instance_info.instance_type = InstanceType.NO_CONSTRAINTS
    return instance_info

def get_instance_info_migrate_out(instance_id):
    instance_info = InstanceInfo()
    instance_info.instance_id = instance_id
    instance_info.num_available_gpu_blocks = 0
    instance_info.num_running_requests = 1
    instance_info.num_blocks_first_waiting_request = np.inf
    instance_info.instance_type = InstanceType.NO_CONSTRAINTS
    return instance_info

def test_update_instance_info_loop_and_migrate(setup_ray_env, engine_manager):
    num_llumlets = 5
    instance_ids, llumlets = init_llumlets(num_llumlets)

    for i in range(num_llumlets):
        for _ in range(2*(i+1)):
            ray.get(llumlets[i].generate.remote(random_uuid(), None, math.inf, None, None))

    instance_info = InstanceInfo()
    instance_info.instance_type = InstanceType.NO_CONSTRAINTS

    for i in range(num_llumlets):
        instance_info.instance_id = instance_ids[i]
        instance_info.num_available_gpu_blocks = 40 - i * 10
        instance_info.num_running_requests = i
        instance_info.num_blocks_first_waiting_request = i
        ray.get(llumlets[i].set_instance_info.remote(instance_info))

    for i in range(num_llumlets):
        num_migrate_out = ray.get(llumlets[i].get_num_migrate_out.remote())
        assert num_migrate_out == 0

    ray.get(engine_manager.scale_up.remote(instance_ids, llumlets))
    time.sleep(2)

    for i in range(num_llumlets):
        num_migrate_out = ray.get(llumlets[i].get_num_migrate_out.remote())
        num_migrate_in = ray.get(llumlets[i].get_num_migrate_in.remote())

        if i == 0:
            assert num_migrate_in > 1 and num_migrate_out == 0
        elif i == num_llumlets - 1:
            assert num_migrate_in == 0 and num_migrate_out > 1
        else:
            assert num_migrate_in == 0 and num_migrate_out == 0

@pytest.mark.skip("Not implemented yet")
def test_concurrent_migrate(setup_ray_env):
    pass<|MERGE_RESOLUTION|>--- conflicted
+++ resolved
@@ -27,10 +27,7 @@
 from llumnix.queue.queue_type import QueueType
 from llumnix.global_scheduler.scaling_scheduler import InstanceType
 from llumnix.backends.vllm.simulator import BackendSimVLLM
-<<<<<<< HEAD
-=======
 from llumnix.backends.profiling import LatencyMemData
->>>>>>> b319b23a
 
 # pylint: disable=unused-import
 from tests.conftest import setup_ray_env
@@ -95,15 +92,10 @@
     def get_num_migrate_out(self):
         return self.num_migrate_out
 
-<<<<<<< HEAD
-class MockBackendSim(BackendSimVLLM):
-
-=======
     def get_num_migrate_in(self):
         return self.num_migrate_in
 
 class MockBackendSim(BackendSimVLLM):
->>>>>>> b319b23a
     def _get_lantecy_mem(self, *args, **kwargs):
         latency_mem = LatencyMemData({}, {}, {})
         latency_mem.prefill_model_params = (0,0)
