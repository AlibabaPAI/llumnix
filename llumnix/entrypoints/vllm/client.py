--- conflicted
+++ resolved
@@ -44,15 +44,8 @@
                        **kwargs) -> AsyncStream:
         if sampling_params.n > 1:
             raise ValueError("Unsupported feature: multiple sequence decoding")
-<<<<<<< HEAD
         # pylint: disable=unexpected-keyword-arg
         results_generator = AsyncStream(request_id, cancel=None)
-=======
-
-        logger.info("[generate] entrypoints received request {}".format(request_id))
-
-        results_generator = AsyncStream(request_id)
->>>>>>> 3e319f0d
         self.request_streams[request_id] = results_generator
         server_info_copy = copy.deepcopy(self.server_info)
 
