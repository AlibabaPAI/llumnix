# Copyright (c) 2024, Alibaba Group;
# Licensed under the Apache License, Version 2.0 (the "License");
# you may not use this file except in compliance with the License.
# You may obtain a copy of the License at

# http://www.apache.org/licenses/LICENSE-2.0

# Unless required by applicable law or agreed to in writing, software
# distributed under the License is distributed on an "AS IS" BASIS,
# WITHOUT WARRANTIES OR CONDITIONS OF ANY KIND, either express or implied.
# See the License for the specific language governing permissions and
# limitations under the License.

import time
import traceback
from typing import Any, List, Optional, Dict, Union, Iterable, Tuple
from collections import defaultdict
import threading
import asyncio
import queue
import ray
from ray.util.placement_group import PlacementGroup
<<<<<<< HEAD
from ray.util.scheduling_strategies import PlacementGroupSchedulingStrategy, NodeAffinitySchedulingStrategy
=======
from ray.util.scheduling_strategies import NodeAffinitySchedulingStrategy, PlacementGroupSchedulingStrategy
>>>>>>> 067d63d3

from vllm.engine.llm_engine import LLMEngine
from vllm.core.scheduler import ScheduledSequenceGroup
from vllm.outputs import RequestOutput
from vllm.sequence import SequenceGroup, SequenceStatus, SamplerOutput, SequenceGroupMetadata
from vllm.engine.arg_utils import EngineArgs
from vllm.utils import Counter
from vllm.usage.usage_lib import UsageContext

from llumnix.logger import init_logger
from llumnix.instance_info import InstanceInfo
from llumnix.backends.backend_interface import BackendInterface, EngineState
from llumnix.backends.vllm.scheduler import SchedulerLlumnix
from llumnix.backends.vllm.sequence import SequenceGroupLlumnix
from llumnix.backends.profiling import LatencyMemData
from llumnix.server_info import ServerInfo
from llumnix.internal_config import MigrationConfig
from llumnix.queue.queue_client_base import QueueClientBase
from llumnix.queue.utils import get_output_queue_client, QueueType

logger = init_logger(__name__)


class AsyncPutQueueActor:
    def __init__(self, instance_id, output_queue_type: QueueType):
        self.instance_id = instance_id
        self.output_queue_type = output_queue_type
        self.request_output_queue_client: QueueClientBase = get_output_queue_client(output_queue_type)
        self.engine_actor_handle = None
        self.output_queue_type = output_queue_type

    async def put_nowait_to_servers(self,
                                    server_request_outputs: Dict[str, List[RequestOutput]],
                                    server_info_dict: Dict[str, ServerInfo]) -> None:
        try:
            if self.engine_actor_handle is None:
                self.engine_actor_handle = ray.get_actor("instance_{}".format(self.instance_id), namespace="llumnix")
            tasks = []
            for server_id, req_outputs in server_request_outputs.items():
                server_info = server_info_dict[server_id]
<<<<<<< HEAD
                for req_output in req_outputs:
                    if hasattr(req_output, 'request_timestamps'):
                        req_output.request_timestamps.engine_actor_put_queue_timestamp = time.time()
                tasks.append(asyncio.create_task(self.request_output_queue_client.put_nowait(req_outputs, server_info)))
            rets = await asyncio.gather(*tasks, return_exceptions=True)
            for idx, ret in enumerate(rets):
                if isinstance(ret, (TimeoutError, ray.exceptions.RayActorError)):
                    server_id = list(server_request_outputs.keys())[idx]
                    server_info = server_info_dict[server_id]
                    logger.info("Server {} is dead".format(server_id))
                    if self.output_queue_type == QueueType.ZMQ:
                        logger.info("request output queue ip: {}, port: {}".format(server_info.request_output_queue_ip,
                                                                                server_info.request_output_queue_port))
                    req_outputs = list(server_request_outputs.values())[idx]
                    request_ids = [req_output.request_id for req_output in req_outputs]
                    self.engine_actor_handle.abort_request.remote(request_ids)
        # pylint: disable=W0703
        except Exception as e:
            logger.error("Error in engine loop: {}".format(e))
            logger.error("exception traceback: {}".format(traceback.format_exc()))
=======
                logger.info("Server {} is dead".format(server_id))
                if self.output_queue_type == QueueType.ZMQ:
                    logger.info("request output queue ip: {}, port: {}".format(server_info.request_output_queue_ip,
                                                                               server_info.request_output_queue_port))
                req_outputs = list(server_request_outputs.values())[idx]
                request_ids = [req_output.request_id for req_output in req_outputs]
                self.engine_actor_handle.abort_request.remote(request_ids)
>>>>>>> 067d63d3


class LLMEngineLlumnix(LLMEngine):
    def __init__(self,
                 instance_id: str,
                 output_queue_type: QueueType,
                 placement_group: Optional[PlacementGroup],
                 node_id: Optional[str],
                 *arg, **kwargs) -> None:
        super().__init__(*arg, **kwargs)
        self.instance_id = instance_id
        self.step_counter = Counter()
        self.instance_info = None
        # Place the async put queue actor together with the instance.
        if placement_group:
            scheduling_strategy = PlacementGroupSchedulingStrategy(
                placement_group=placement_group,
                placement_group_capture_child_tasks=True,
            )
        elif node_id:
            scheduling_strategy = NodeAffinitySchedulingStrategy(
                node_id=node_id,
                soft=False,
            )
        else: # When use simulator, placement_group and node_id are both None.
            scheduling_strategy = NodeAffinitySchedulingStrategy(
                node_id=ray.get_runtime_context().get_node_id(),
                soft=False,
            )
        self.put_queue_args_queue = queue.Queue()
        self.put_queue_loop_thread = threading.Thread(
            target=self._start_put_queue_loop, args=(), daemon=True, name="put_queue_loop"
        )
        self.async_put_queue_actor = ray.remote(
            num_cpus=1,
            scheduling_strategy=scheduling_strategy
        )(AsyncPutQueueActor).remote(instance_id, output_queue_type)
        self.put_queue_loop_thread.start()

    # pylint: disable=W0221
    @classmethod
    def from_engine_args(
        cls,
        engine_args: EngineArgs,
        output_queue_type: QueueType,
        migration_config: MigrationConfig,
        usage_context: UsageContext = UsageContext.ENGINE_CONTEXT,
        instance_id: str = None,
        placement_group: Optional[PlacementGroup] = None,
        node_id: Optional[str] = None,
        latency_mem: Optional[LatencyMemData] = None
    ) -> "LLMEngineLlumnix":
        """Creates an LLM engine from the engine arguments."""
        # Create the engine configs.
        engine_config = engine_args.create_engine_config()
        engine_config.parallel_config.placement_group = placement_group
        # Initialize the cluster and specify the executor class.
        # pylint: disable=import-outside-toplevel
        if latency_mem is not None:
            from llumnix.backends.vllm.executor import SimGPUExecutor
            executor_class = SimGPUExecutor
            executor_class.latency_mem = latency_mem
        elif engine_config.parallel_config.worker_use_ray:
            from llumnix.backends.vllm.executor import LlumnixRayGPUExecutor
            executor_class = LlumnixRayGPUExecutor
            executor_class.migration_config = migration_config
        else:
            raise ValueError('Unsupported executor backend')
        # Hack to pass node_id to _init_workers_ray function.
        executor_class.node_id = node_id
        # Create the LLM engine.
        engine = cls(
            instance_id=instance_id,
            output_queue_type=output_queue_type,
            placement_group=placement_group,
            node_id=node_id,
            **engine_config.to_dict(),
            executor_class=executor_class,
            log_stats=not engine_args.disable_log_stats,
            usage_context=usage_context,
        )
        return engine

    def _process_model_outputs(
        self,
        output: List[SamplerOutput],
        scheduled_seq_groups: List[ScheduledSequenceGroup],
        ignored_seq_groups: List[SequenceGroup],
        seq_group_metadata_list: List[SequenceGroupMetadata],
    ) -> Tuple[List[RequestOutput], List[ServerInfo]]:
        # ensure scheduled_seq_groups matching output
        with self.scheduler.scheduler_lock:
            server_infos = []
            if output:
                new_output = []
                new_scheduled_seq_groups = []
                new_seq_group_metadata_list = []
                for scheduled_seq_group, seq_group_meta, seq_group_output in zip(scheduled_seq_groups, seq_group_metadata_list, output[0].outputs):
                    seq_group = scheduled_seq_group.seq_group
                    if seq_group.get_seqs(SequenceStatus.RUNNING):
                        new_scheduled_seq_groups.append(scheduled_seq_group)
                        new_seq_group_metadata_list.append(seq_group_meta)
                        new_output.append(seq_group_output)
                        server_infos.append(seq_group.server_info)
                scheduled_seq_groups = new_scheduled_seq_groups
                output[0].outputs = new_output
                seq_group_metadata_list = new_seq_group_metadata_list
            for ignored_seq_group in ignored_seq_groups:
                server_infos.append(ignored_seq_group.server_info)
            for server_info in server_infos:
                if hasattr(server_info, 'request_timestamps'):
                    server_info.request_timestamps.engine_process_model_outputs_timestamp_begin = time.time()
            request_outputs = super()._process_model_outputs(output, scheduled_seq_groups, ignored_seq_groups, seq_group_metadata_list)
            for request_output, server_info in zip(request_outputs, server_infos):
                if hasattr(server_info, 'request_timestamps'):
                    request_output.request_timestamps = server_info.request_timestamps
                    request_output.request_timestamps.engine_process_model_outputs_timestamp_end = time.time()
            # TODO(ZeldaHuang): Use LlumnixRequestOutput to store llumnix output args.
            return request_outputs, server_infos

    def step(self) -> None:
        step_begin_time = time.time()
        request_outputs, server_infos = super().step()
        for request_output in request_outputs:
            if hasattr(request_output, 'request_timestamps'):
                request_output.request_timestamps.engine_step_timestamp_begin = step_begin_time
                request_output.request_timestamps.engine_step_timestamp_end = time.time()

        instance_info: InstanceInfo = self.instance_info
        instance_info.instance_id = self.instance_id
        instance_info.step_id = next(self.step_counter)
        instance_info.timestamp = time.time()
        instance_info.profiling_data=(instance_info.inference_type.value,
                                      instance_info.num_seqs,
                                      sum(instance_info.running_seq_lens),
                                      self.model_executor.last_inference_latency)
        seq_groups = self.scheduler.running
        if seq_groups:
            tot_blocks = []
            for seq in seq_groups[-1].get_seqs(SequenceStatus.RUNNING):
                blocks = self.scheduler.block_manager.get_block_table(seq)
                tot_blocks.extend(blocks)
            tot_blocks = set(tot_blocks)
            instance_info.num_blocks_last_running_request = len(tot_blocks)
        if request_outputs:
            self.put_queue_args_queue.put((request_outputs, server_infos))
        self.instance_info = instance_info
        for request_output in request_outputs:
            if hasattr(request_output, 'request_timestamps'):
                request_output.request_timestamps.engine_step_postprocess_timestamp_end = time.time()

        return request_outputs, server_infos

    def update_instance_info(self, instance_info: InstanceInfo) -> None:
        # These fields are updated after step.
        if self.instance_info is not None:
            instance_info.instance_id = self.instance_info.instance_id
            instance_info.step_id = self.instance_info.step_id
            instance_info.timestamp = self.instance_info.timestamp
            instance_info.profiling_data = self.instance_info.profiling_data
            instance_info.num_blocks_last_running_request = self.instance_info.num_blocks_last_running_request
        self.instance_info = instance_info

    def add_request(self, request_id: str, server_info: ServerInfo, *args, **kwargs):
        super().add_request(request_id, *args, **kwargs)
        seq_group = self.scheduler.waiting[-1]
        if hasattr(server_info, 'request_timestamps'):
            server_info.request_timestamps.engine_add_request_timestamp = time.time()
        self.scheduler.waiting[-1] = SequenceGroupLlumnix(request_id, server_info, [seq_group.get_seqs()[0]], seq_group.sampling_params,
                                        seq_group.metrics.arrival_time, seq_group.lora_request, seq_group.multi_modal_data)
        self.scheduler.scheduler_lock.release()

    def _start_put_queue_loop(self):
        while True:
            args = self.put_queue_args_queue.get()
            request_outputs, server_infos = args
            for request_output in request_outputs:
                if hasattr(request_output, 'request_timestamps'):
                    request_output.request_timestamps.engine_thread_put_queue_timestamp = time.time()
            self._put_request_outputs_to_server(request_outputs, server_infos)

    def _put_request_outputs_to_server(self, request_outputs: List[RequestOutput], server_infos: List[ServerInfo]) -> None:
        server_request_outputs = defaultdict(list)
        server_info_dict = {}
        # Reorganize data in orther to put request output to queue in batch at one time.
        for request_output, server_info in zip(request_outputs, server_infos):
            server_id = server_info.server_id
            server_request_outputs[server_id].append(request_output)
            if server_id not in server_info_dict:
                server_info_dict[server_id] = server_info
        # TODO(s5u13b): Reduce the across-actor overhead.
        self.async_put_queue_actor.put_nowait_to_servers.remote(server_request_outputs, server_info_dict)

class BackendVLLM(BackendInterface):
    def __init__(
        self,
        instance_id: str,
        output_queue_type: QueueType,
        migration_config: MigrationConfig,
        engine_args: EngineArgs,
        placement_group: PlacementGroup = None,
        node_id: str = None
    ) -> None:
        self.engine: LLMEngineLlumnix = LLMEngineLlumnix.from_engine_args(engine_args=engine_args,
                                                                          output_queue_type=output_queue_type,
                                                                          migration_config=migration_config,
                                                                          instance_id=instance_id,
                                                                          placement_group=placement_group,
                                                                          node_id=node_id)
        self.engine.scheduler = SchedulerLlumnix(self.engine.scheduler_config, self.engine.cache_config, self.engine.lora_config)
        self.engine.scheduler.add_update_instance_info_callback(self.engine.update_instance_info)
        self.engine.output_processor.scheduler = self.engine.scheduler
        self.instance_id = instance_id
        self.worker_handle_list = self.engine.model_executor.workers.copy()
        if len(self.worker_handle_list) + 1 == self.engine.parallel_config.world_size:
            self.worker_handle_list.insert(0, ray.get_actor(f"instance_{self.instance_id}", namespace="llumnix"))
        self._run_workers("init_migration", instance_id=instance_id, migration_config=migration_config,\
                                                      src_worker_handle_list=self.worker_handle_list,
                                                      placement_group=placement_group, node_id=node_id)

        self.state_lock = threading.Lock()
        self.state = EngineState.INIT
        logger.info("engine ({}) current state {}".format(self.instance_id, self.state))

        self._stop_event = threading.Event()
        self.engine_step_loop_thread = threading.Thread(
            target=self._start_engine_step_loop, args=(), daemon=True, name="engine_step_loop"
        )
        self.engine_step_loop_thread.start()

    def _start_engine_step_loop(self) -> None:
        self._stop_event.clear()

        with self.state_lock:
            previous_state = self.state
            self.state = EngineState.RUNNING
            logger.info("engine ({}) change state: {} -> {}".format(self.instance_id, previous_state, self.state))

        while not self._stop_event.is_set():
            try:
                request_outputs, _ = self.engine.step()
                if len(request_outputs) == 0:
                    time.sleep(0.01)
            # pylint: disable=broad-except
            except Exception as e:
                logger.error("Error in engine loop: {}".format(e))
                logger.error("exception traceback: {}".format(traceback.format_exc()))
                self._run_workers("shutdown")

                with self.state_lock:
                    previous_state = self.state
                    self.state = EngineState.CRASHED
                    logger.info("engine ({}) change state: {} -> {}".format(self.instance_id, previous_state, self.state))
                break

        with self.state_lock:
            if self.state == EngineState.RUNNING:
                self.state = EngineState.STOPPED
                logger.info("engine ({}) change state: {} -> {}".format(self.instance_id, EngineState.RUNNING, self.state))

    def execute_worker_method(self, method, *args, **kwargs):
        return self.engine.model_executor.driver_worker.execute_method(method, *args, **kwargs)

    def add_request(self,
                    request_id: str,
                    server_info: ServerInfo,
                    *args,
                    **kwargs) -> None:
        # Store the server information of each request to put the request outputs back to the corresponding api server correctly.
        self.engine.add_request(request_id, server_info, *args, **kwargs)

    def commit_dst_request(self, backend_request: SequenceGroupLlumnix) -> None:
        seq = backend_request.get_seqs()[0]
        seq.seq_id = next(self.engine.seq_counter)
        logger.info("add seq {} to block table".format(seq.seq_id))
        pre_alloc_blocks = self.engine.scheduler.pre_alloc_cache_dict.pop(backend_request.request_id)
        self.engine.scheduler.block_manager.add_block_table(pre_alloc_blocks, seq.seq_id)
        backend_request.reset_migration_args()
        self.add_running_request(backend_request)

    def send_blocks(self, dst_ray_actor: "ray.actor.ActorHandle", src_blocks: List[int], dst_blocks: List[int]) -> None:
        ray.get(dst_ray_actor.execute_engine_method.remote("_run_workers",
                                                           "migrate_cache",
                                                           dst_blocks=dst_blocks,
                                                           src_blocks=src_blocks,
                                                           src_worker_handle_list=self.worker_handle_list))

    def _run_workers(self, *args, **kwargs):
        # pylint: disable=protected-access
        return self.engine.model_executor._run_workers(*args, **kwargs)

    def is_ready(self):
        return True

    def abort_request(self, request_id: Union[str, Iterable[str]]) -> None:
        if isinstance(request_id, str):
            request_id = (request_id,)
        request_ids = set(request_id)
        return self.engine.abort_request(request_ids)

    def get_running_queue(self) -> List[SequenceGroupLlumnix]:
        return self.engine.scheduler.get_running_queue()

    def get_request_incremental_blocks(self, *args, **kwargs) -> List[int]:
        return self.engine.scheduler.get_request_incremental_blocks(*args, **kwargs)

    def remove_running_request(self, *args, **kwargs) -> None:
        return self.engine.scheduler.remove_running_request(*args, **kwargs)

    def add_migrating_out_request_last_stage(self, *args, **kwargs) -> None:
        return self.engine.scheduler.add_migrating_out_request_last_stage(*args, **kwargs)

    def remove_migrating_out_request_last_stage(self, *args, **kwargs) -> None:
        return self.engine.scheduler.remove_migrating_out_request_last_stage(*args, **kwargs)

    def pop_migrating_out_requests_last_stage(self, *args, **kwargs) -> List[Any]:
        return self.engine.scheduler.pop_migrating_out_requests_last_stage(*args, **kwargs)

    def pre_alloc(self, *args, **kwargs) -> List[int]:
        return self.engine.scheduler.pre_alloc(*args, **kwargs)

    def should_abort_migration(self, *args, **kwargs) -> bool:
        return self.engine.scheduler.should_abort_migration(*args, **kwargs)

    def add_running_request(self, *args, **kwargs) -> None:
        return self.engine.scheduler.add_running_request(*args, **kwargs)

    def is_request_running(self, *args, **kwargs) -> bool:
        return self.engine.scheduler.is_request_running(*args, **kwargs)

    def free_dst_pre_alloc_cache(self, *args, **kwargs) -> None:
        return self.engine.scheduler.free_dst_pre_alloc_cache(*args, **kwargs)

    def free_src_request(self, backend_request: SequenceGroup) -> None:
        return self.engine.scheduler.free_src_request(backend_request)

    def get_all_request_ids(self) -> List[str]:
        return self.engine.scheduler.get_all_request_ids()<|MERGE_RESOLUTION|>--- conflicted
+++ resolved
@@ -20,11 +20,7 @@
 import queue
 import ray
 from ray.util.placement_group import PlacementGroup
-<<<<<<< HEAD
 from ray.util.scheduling_strategies import PlacementGroupSchedulingStrategy, NodeAffinitySchedulingStrategy
-=======
-from ray.util.scheduling_strategies import NodeAffinitySchedulingStrategy, PlacementGroupSchedulingStrategy
->>>>>>> 067d63d3
 
 from vllm.engine.llm_engine import LLMEngine
 from vllm.core.scheduler import ScheduledSequenceGroup
@@ -65,7 +61,6 @@
             tasks = []
             for server_id, req_outputs in server_request_outputs.items():
                 server_info = server_info_dict[server_id]
-<<<<<<< HEAD
                 for req_output in req_outputs:
                     if hasattr(req_output, 'request_timestamps'):
                         req_output.request_timestamps.engine_actor_put_queue_timestamp = time.time()
@@ -86,15 +81,6 @@
         except Exception as e:
             logger.error("Error in engine loop: {}".format(e))
             logger.error("exception traceback: {}".format(traceback.format_exc()))
-=======
-                logger.info("Server {} is dead".format(server_id))
-                if self.output_queue_type == QueueType.ZMQ:
-                    logger.info("request output queue ip: {}, port: {}".format(server_info.request_output_queue_ip,
-                                                                               server_info.request_output_queue_port))
-                req_outputs = list(server_request_outputs.values())[idx]
-                request_ids = [req_output.request_id for req_output in req_outputs]
-                self.engine_actor_handle.abort_request.remote(request_ids)
->>>>>>> 067d63d3
 
 
 class LLMEngineLlumnix(LLMEngine):
