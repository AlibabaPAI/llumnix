--- conflicted
+++ resolved
@@ -78,18 +78,14 @@
                 self.num_requests = len(self.request_id_set)
         return self.num_requests
 
-<<<<<<< HEAD
     def migrate_out(self, dst_instance_name):
-=======
-    def migrate_out(self, dst_instance_name, num_requests):
->>>>>>> 844c836f
         self.num_migrate_out += 1
         migrate_in_ray_actor = ray.get_actor(dst_instance_name, namespace='llumnix')
-        ray.get(migrate_in_ray_actor.migrate_in.remote(self.actor_name, num_requests))
+        ray.get(migrate_in_ray_actor.migrate_in.remote(self.actor_name))
         time.sleep(0.1)
         return self.num_migrate_out
 
-    def migrate_in(self, src_instance_name, num_requests):
+    def migrate_in(self, src_instance_name):
         self.num_migrate_in += 1
         return self.num_migrate_in
 
