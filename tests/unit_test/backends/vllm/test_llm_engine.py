# Copyright (c) 2024, Alibaba Group;
# Licensed under the Apache License, Version 2.0 (the "License");
# you may not use this file except in compliance with the License.
# You may obtain a copy of the License at

# http://www.apache.org/licenses/LICENSE-2.0

# Unless required by applicable law or agreed to in writing, software
# distributed under the License is distributed on an "AS IS" BASIS,
# WITHOUT WARRANTIES OR CONDITIONS OF ANY KIND, either express or implied.
# See the License for the specific language governing permissions and
# limitations under the License.

import math
import torch
from unittest.mock import MagicMock
<<<<<<< HEAD
import ray
import pytest
=======
>>>>>>> a98927ca

from vllm.sequence import (Logprob, SequenceGroupOutput, SequenceOutput,
                           SequenceStatus)
from vllm import EngineArgs, SamplingParams
from vllm.model_executor.layers.sampler import SamplerOutput
from vllm.engine.output_processor.single_step import SingleStepOutputProcessor
from vllm.engine.output_processor.stop_checker import StopChecker
from vllm.transformers_utils.detokenizer import Detokenizer
from vllm.utils import Counter

from llumnix.backends.vllm.llm_engine import LLMEngineLlumnix
from llumnix.backends.vllm.executor import LlumnixRayGPUExecutor, SimGPUExecutor
from llumnix.backends.profiling import LatencyMemData
from llumnix.backends.vllm.sequence import LlumnixRequest
from llumnix.queue.queue_type import QueueType
from llumnix.server_info import ServerInfo
from llumnix.backends.utils import initialize_placement_group

from tests.conftest import ray_env
from .utils import create_dummy_prompt, initialize_scheduler
# pylint: disable=unused-import
from tests.conftest import setup_ray_env

class MockEngine(LLMEngineLlumnix):
    def __init__(self, *args, executor_class=None, **kwargs):
        self.scheduler = [initialize_scheduler()]
        detokenizer = MagicMock(spec=Detokenizer)
        stop_checker = MagicMock(spec=StopChecker)
        self.seq_counter = Counter()
        self.instance_info = None
        self.executor_class = executor_class
        self.scheduler[0].add_update_instance_info_callback(self.update_instance_info)
        self.output_processor = SingleStepOutputProcessor(self.scheduler[0].scheduler_config,detokenizer, self.scheduler, self.seq_counter, stop_checker)

    def update_instance_info(self, instance_info):
        pass

@pytest.mark.skipif(torch.cuda.device_count() < 1, reason="Need at least 1 GPU to run the test.")
def test_llm_engine_from_engine_args(setup_ray_env):
    engine_args = EngineArgs(model="facebook/opt-125m", worker_use_ray=True)
    llm_engine = MockEngine.from_engine_args(engine_args, request_output_queue_type=QueueType.RAYQUEUE,
                                             instance_id="0", migration_config=None)
    assert llm_engine.executor_class == LlumnixRayGPUExecutor

    latency_data = LatencyMemData({},{},{})
    llm_engine = MockEngine.from_engine_args(engine_args, request_output_queue_type=QueueType.RAYQUEUE,
                                             instance_id="0", migration_config=None, latency_mem=latency_data)
    assert llm_engine.executor_class == SimGPUExecutor

<<<<<<< HEAD
def test_llm_engine_add_requset(setup_ray_env):
    engine_args = EngineArgs(model="facebook/opt-125m", worker_use_ray=True)
    latency_data = LatencyMemData({},{},{})
    llm_engine = LLMEngineLlumnix.from_engine_args(engine_args,
                                                   request_output_queue_type=QueueType.RAYQUEUE,
                                                   instance_id="0",
                                                   placement_group=None,
                                                   latency_mem = latency_data,
                                                   node_id=ray.get_runtime_context().get_node_id(),
                                                   migration_config=None)
=======
def test_llm_engine_add_requset(ray_env):
    engine_args = EngineArgs(model="facebook/opt-125m", worker_use_ray=True)
    placement_group = initialize_placement_group(instance_id="0", num_cpus=3, num_gpus=1, detached=True)
    llm_engine = LLMEngineLlumnix.from_engine_args(engine_args,
                                                   request_output_queue_type=QueueType.RAYQUEUE,
                                                   instance_id="0",
                                                   placement_group=placement_group,
                                                   migration_config=None,
                                                   latency_mem=MagicMock(sepc=LatencyMemData))
>>>>>>> a98927ca
    sampling_params = SamplingParams(top_k=1, temperature=0, ignore_eos=True, max_tokens=100)
    server_info = ServerInfo(None, None, None, None, None)
    llm_engine.add_request("0", server_info, math.inf, "prompt", sampling_params)
    assert len(llm_engine.scheduler[0].waiting) == 1
    assert llm_engine.scheduler[0].waiting[-1].request_id == "0"
    assert llm_engine.scheduler[0].waiting[-1].expected_steps == math.inf
    assert isinstance(llm_engine.scheduler[0].waiting[-1], LlumnixRequest)<|MERGE_RESOLUTION|>--- conflicted
+++ resolved
@@ -14,11 +14,8 @@
 import math
 import torch
 from unittest.mock import MagicMock
-<<<<<<< HEAD
 import ray
 import pytest
-=======
->>>>>>> a98927ca
 
 from vllm.sequence import (Logprob, SequenceGroupOutput, SequenceOutput,
                            SequenceStatus)
@@ -68,7 +65,6 @@
                                              instance_id="0", migration_config=None, latency_mem=latency_data)
     assert llm_engine.executor_class == SimGPUExecutor
 
-<<<<<<< HEAD
 def test_llm_engine_add_requset(setup_ray_env):
     engine_args = EngineArgs(model="facebook/opt-125m", worker_use_ray=True)
     latency_data = LatencyMemData({},{},{})
@@ -77,19 +73,7 @@
                                                    instance_id="0",
                                                    placement_group=None,
                                                    latency_mem = latency_data,
-                                                   node_id=ray.get_runtime_context().get_node_id(),
                                                    migration_config=None)
-=======
-def test_llm_engine_add_requset(ray_env):
-    engine_args = EngineArgs(model="facebook/opt-125m", worker_use_ray=True)
-    placement_group = initialize_placement_group(instance_id="0", num_cpus=3, num_gpus=1, detached=True)
-    llm_engine = LLMEngineLlumnix.from_engine_args(engine_args,
-                                                   request_output_queue_type=QueueType.RAYQUEUE,
-                                                   instance_id="0",
-                                                   placement_group=placement_group,
-                                                   migration_config=None,
-                                                   latency_mem=MagicMock(sepc=LatencyMemData))
->>>>>>> a98927ca
     sampling_params = SamplingParams(top_k=1, temperature=0, ignore_eos=True, max_tokens=100)
     server_info = ServerInfo(None, None, None, None, None)
     llm_engine.add_request("0", server_info, math.inf, "prompt", sampling_params)
