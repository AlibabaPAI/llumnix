--- conflicted
+++ resolved
@@ -46,7 +46,6 @@
 NO_OUTPUTS_STEP_INTERVAL = 0.01
 
 
-<<<<<<< HEAD
 class LlumnixOutput(RequestOutputFactory):
     @staticmethod
     def create(seq_group: SequenceGroupLlumnix, use_cache: bool = False):
@@ -57,24 +56,17 @@
         # pylint: disable=too-many-function-args
         return RequestOutput.from_seq_group(seq_group, use_cache), seq_group.server_info
 
-=======
->>>>>>> a98927ca
 class LLMEngineLlumnix(_AsyncLLMEngine):
     def __init__(self,
                  instance_id: str,
                  request_output_queue_type: QueueType,
                  placement_group: Optional[PlacementGroup],
-<<<<<<< HEAD
                  node_id: Optional[str],
                  *arg, **kwargs) -> None:
         # pylint: disable=import-outside-toplevel
         import vllm.outputs
         vllm.outputs.RequestOutputFactory.create = LlumnixOutput.create
         super().__init__(*arg, **kwargs)
-=======
-                 *args, **kwargs) -> None:
-        super().__init__(*args, **kwargs)
->>>>>>> a98927ca
         self.instance_id = instance_id
         self.step_counter = Counter()
         self.instance_info = None
@@ -248,18 +240,12 @@
                                                                           request_output_queue_type=request_output_queue_type,
                                                                           migration_config=migration_config,
                                                                           instance_id=instance_id,
-<<<<<<< HEAD
                                                                           placement_group=placement_group,
                                                                           node_id=node_id)
         self.engine.scheduler = [SchedulerLlumnix(self.engine.scheduler_config, self.engine.cache_config, self.engine.lora_config)
                                  for _ in range(engine_args.pipeline_parallel_size)]
         for vid in range(engine_args.pipeline_parallel_size):
             self.engine.scheduler[vid].add_update_instance_info_callback(self.engine.update_instance_info)
-=======
-                                                                          placement_group=placement_group)
-        self.engine.scheduler = SchedulerLlumnix(self.engine.scheduler_config, self.engine.cache_config, self.engine.lora_config)
-        self.engine.scheduler.add_update_instance_info_callback(self.engine.update_instance_info)
->>>>>>> a98927ca
         self.engine.output_processor.scheduler = self.engine.scheduler
         self.instance_id = instance_id
         self.worker_handle_list = self.engine.model_executor.workers.copy()
