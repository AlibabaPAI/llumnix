--- conflicted
+++ resolved
@@ -363,15 +363,9 @@
     instance_ids = [actor_name_dict['name'].split("_")[-1] for actor_name_dict in actor_names_dict
                     if actor_name_dict['name'].startswith(INSTANCE_NAME_PREFIX)]
     assert len(instance_ids) == 4
-<<<<<<< HEAD
     ray.get(manager._clear_instance_ray_resources.remote(instance_ids[0]))
     ray.get(manager._clear_instance_ray_resources.remote(instance_ids[1]))
     time.sleep(60.0)
-=======
-    ray.get(manager._clear_instance_ray_states.remote(instance_ids[0]))
-    ray.get(manager._clear_instance_ray_states.remote(instance_ids[1]))
-    time.sleep(30.0)
->>>>>>> 1f49b361
     num_instances = ray.get(manager.scale_up.remote([], []))
     assert num_instances == 4
     curr_pgs, curr_servers, curr_instances = ray.get(manager._get_cluster_deployment.remote())
