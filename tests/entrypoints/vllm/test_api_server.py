# Copyright (c) 2024, Alibaba Group;
# Licensed under the Apache License, Version 2.0 (the "License");
# you may not use this file except in compliance with the License.
# You may obtain a copy of the License at

# http://www.apache.org/licenses/LICENSE-2.0

# Unless required by applicable law or agreed to in writing, software
# distributed under the License is distributed on an "AS IS" BASIS,
# WITHOUT WARRANTIES OR CONDITIONS OF ANY KIND, either express or implied.
# See the License for the specific language governing permissions and
# limitations under the License.

import subprocess
import sys
import time
from multiprocessing import Pool
from pathlib import Path
import pytest
import requests
<<<<<<< HEAD

from tests.utils import setup_ray_env

=======
>>>>>>> 0499d360

def _query_server(prompt: str, max_tokens: int = 5, interface: str = 'generate') -> dict:
    response = requests.post("http://localhost:8000/{}".format(interface),
                             json={
                                 "prompt": prompt,
                                 "max_tokens": max_tokens,
                                 "temperature": 0,
                                 "ignore_eos": True
                             })
    response.raise_for_status()
    return response.json()

def _query_server_long(prompt: str) -> dict:
    return _query_server(prompt, max_tokens=500)

def _query_server_generate(prompt: str) -> dict:
    return _query_server(prompt, interface='generate')

def _query_server_generate_benchmark(prompt: str) -> dict:
    return _query_server(prompt, interface='generate_benchmark')

@pytest.fixture
def api_server():
    script_path = Path(__file__).parent.joinpath(
        "api_server_manager.py").absolute()
    commands = [
        sys.executable,
        "-u",
        str(script_path),
        "--host", "127.0.0.1",
    ]
    # pylint: disable=consider-using-with
    uvicorn_process = subprocess.Popen(commands)
    yield
    uvicorn_process.terminate()
    # Waiting for api server subprocess to terminate.
    time.sleep(1.0)

@pytest.mark.parametrize("interface", ['generate', 'generate_benchmark'])
def test_api_server(setup_ray_env, api_server, interface: str):
    """
    Run the API server and test it.

    We run both the server and requests in separate processes.

    We test that the server can handle incoming requests, including
    multiple requests at the same time, and that it can handle requests
    being cancelled without crashing.
    """
    if interface == 'generate':
        _query_server = _query_server_generate
    elif interface == 'generate_benchmark':
        _query_server = _query_server_generate_benchmark

    with Pool(32) as pool:
        # Wait until the server is ready
        prompts = ["warm up"] * 1
        result = None
        while not result:
            try:
                for r in pool.map(_query_server, prompts):
                    result = r
                    break
            except requests.exceptions.ConnectionError:
                time.sleep(1)

        # Actual tests start here
        # Try with 1 prompt
        for result in pool.map(_query_server, prompts):
            assert result

        num_aborted_requests = requests.get(
            "http://localhost:8000/stats").json()["num_aborted_requests"]
        assert num_aborted_requests == 0

        # Try with 100 prompts
        prompts = ["test prompt"] * 100
        for result in pool.map(_query_server, prompts):
            assert result

    with Pool(32) as pool:
        # Cancel requests
        prompts = ["canceled requests"] * 100
        pool.map_async(_query_server_long, prompts)
        time.sleep(0.01)
        pool.terminate()
        pool.join()

        # check cancellation stats
        # give it some times to update the stats
        time.sleep(1)

        num_aborted_requests = requests.get(
            "http://localhost:8000/stats").json()["num_aborted_requests"]
        assert num_aborted_requests > 0

    # check that server still runs after cancellations
    with Pool(32) as pool:
        # Try with 100 prompts
        prompts = ["test prompt after canceled"] * 100
        for result in pool.map(_query_server, prompts):
            assert result<|MERGE_RESOLUTION|>--- conflicted
+++ resolved
@@ -18,12 +18,9 @@
 from pathlib import Path
 import pytest
 import requests
-<<<<<<< HEAD
 
 from tests.utils import setup_ray_env
 
-=======
->>>>>>> 0499d360
 
 def _query_server(prompt: str, max_tokens: int = 5, interface: str = 'generate') -> dict:
     response = requests.post("http://localhost:8000/{}".format(interface),
