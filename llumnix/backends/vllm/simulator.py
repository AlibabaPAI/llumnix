# Copyright (c) 2024, Alibaba Group;
# Licensed under the Apache License, Version 2.0 (the "License");
# you may not use this file except in compliance with the License.
# You may obtain a copy of the License at

# http://www.apache.org/licenses/LICENSE-2.0

# Unless required by applicable law or agreed to in writing, software
# distributed under the License is distributed on an "AS IS" BASIS,
# WITHOUT WARRANTIES OR CONDITIONS OF ANY KIND, either express or implied.
# See the License for the specific language governing permissions and
# limitations under the License.

import os
import asyncio
from typing import List

from ray.util.placement_group import PlacementGroup
from vllm.engine.arg_utils import EngineArgs

from llumnix.logger import init_logger
from llumnix.internal_config import MigrationConfig
from llumnix.backends.vllm.scheduler import SchedulerLlumnix
from llumnix.backends.vllm.llm_engine import LLMEngineLlumnix, BackendVLLM, EngineState
from llumnix.backends.profiling import ProfilingDatabase, LatencyMemData, ProfilingResult, SimParallelConfig
from llumnix.queue.queue_type import QueueType

logger = init_logger(__name__)

class BackendSimVLLM(BackendVLLM):
    # pylint: disable=super-init-not-called
    def __init__(
        self,
        instance_id: str,
        placement_group: PlacementGroup,
        request_output_queue_type: QueueType,
        migration_config: MigrationConfig,
        engine_args: EngineArgs,
        profiling_result_file_path: str
    ) -> None:
        # multi-instance args
        latency_mem = self._get_lantecy_mem(profiling_result_file_path, engine_args)
<<<<<<< HEAD
        self.engine: LLMEngineLlumnix = LLMEngineLlumnix.from_engine_args(engine_args=engine_args,
                                                                          request_output_queue_type=request_output_queue_type,
                                                                          migration_config=migration_config,
                                                                          instance_id=instance_id,
                                                                          placement_group=placement_group,
                                                                          latency_mem=latency_mem)
        self.engine.scheduler = [SchedulerLlumnix(self.engine.scheduler_config, self.engine.cache_config, self.engine.lora_config)
                                 for _ in range(engine_args.pipeline_parallel_size)]
        for vid in range(engine_args.pipeline_parallel_size):
            self.engine.scheduler[vid].add_update_instance_info_callback(self.engine.update_instance_info)
=======
        self.engine: LLMEngineLlumnix = LLMEngineLlumnix.from_engine_args(instance_id,
                                                                          placement_group,
                                                                          request_output_queue_type,
                                                                          migration_config,
                                                                          engine_args,
                                                                          latency_mem)
        self.engine.scheduler = SchedulerLlumnix(self.engine.scheduler_config, self.engine.cache_config, self.engine.lora_config)
        self.engine.scheduler.add_update_instance_info_callback(self.engine.update_instance_info)
>>>>>>> 3e319f0d
        self.engine.output_processor.scheduler = self.engine.scheduler
        self.instance_id = instance_id

        self.state = EngineState.INIT
        logger.info("engine ({}) current state {}".format(self.instance_id, self.state))

        self._stop_event = asyncio.Event()
        asyncio.create_task(self._start_engine_step_loop())

    def _get_lantecy_mem(self, profiling_result_file_path: str, engine_args: EngineArgs) -> LatencyMemData:
        # load database
        profiling_database = ProfilingDatabase(profiling_result_file_path)
        engine_config = engine_args.create_engine_config()
        model_config = engine_config.model_config
        parallel_config = engine_config.parallel_config
        model_name = model_config.model
        # get model_name from model path
        if model_name.endswith('/'):
            model_name = model_name[:-1]
        model_name = os.path.basename(model_name)
        # get latency mem
        profiling_result: ProfilingResult = profiling_database.get(model_name)
        assert profiling_result is not None, f"can't find {model_name} in profiling database"
        sim_parallel_config = SimParallelConfig(parallel_config.tensor_parallel_size,
                                                parallel_config.pipeline_parallel_size)
        assert sim_parallel_config in profiling_result.para_dict.keys(), "sim parallel config not in database"
        latency_mem: LatencyMemData = profiling_result.para_dict[sim_parallel_config]
        return latency_mem

    # pylint: disable=unused-argument
    async def send_blocks(self, dst_ray_actor: "ray.actor.ActorHandle", src_blocks: List[int], dst_blocks: List[int]) -> None:
        await self.engine.model_executor.send_blocks(len(src_blocks))<|MERGE_RESOLUTION|>--- conflicted
+++ resolved
@@ -40,7 +40,6 @@
     ) -> None:
         # multi-instance args
         latency_mem = self._get_lantecy_mem(profiling_result_file_path, engine_args)
-<<<<<<< HEAD
         self.engine: LLMEngineLlumnix = LLMEngineLlumnix.from_engine_args(engine_args=engine_args,
                                                                           request_output_queue_type=request_output_queue_type,
                                                                           migration_config=migration_config,
@@ -51,16 +50,6 @@
                                  for _ in range(engine_args.pipeline_parallel_size)]
         for vid in range(engine_args.pipeline_parallel_size):
             self.engine.scheduler[vid].add_update_instance_info_callback(self.engine.update_instance_info)
-=======
-        self.engine: LLMEngineLlumnix = LLMEngineLlumnix.from_engine_args(instance_id,
-                                                                          placement_group,
-                                                                          request_output_queue_type,
-                                                                          migration_config,
-                                                                          engine_args,
-                                                                          latency_mem)
-        self.engine.scheduler = SchedulerLlumnix(self.engine.scheduler_config, self.engine.cache_config, self.engine.lora_config)
-        self.engine.scheduler.add_update_instance_info_callback(self.engine.update_instance_info)
->>>>>>> 3e319f0d
         self.engine.output_processor.scheduler = self.engine.scheduler
         self.instance_id = instance_id
 
