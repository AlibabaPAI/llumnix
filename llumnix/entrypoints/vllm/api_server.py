# Copyright (c) 2024, Alibaba Group;
# Licensed under the Apache License, Version 2.0 (the "License");
# you may not use this file except in compliance with the License.
# You may obtain a copy of the License at

# http://www.apache.org/licenses/LICENSE-2.0

# Unless required by applicable law or agreed to in writing, software
# distributed under the License is distributed on an "AS IS" BASIS,
# WITHOUT WARRANTIES OR CONDITIONS OF ANY KIND, either express or implied.
# See the License for the specific language governing permissions and
# limitations under the License.

from typing import Dict, AsyncGenerator
from contextlib import asynccontextmanager
import argparse
import time
import asyncio
import json
from fastapi import FastAPI, Request
from fastapi.responses import JSONResponse, Response, StreamingResponse
import uvicorn
import ray

from vllm.sampling_params import SamplingParams
from vllm.engine.arg_utils import AsyncEngineArgs
from vllm.engine.async_llm_engine import AsyncStream

from llumnix.arg_utils import EngineManagerArgs
from llumnix.server_info import ServerInfo
from llumnix.entrypoints.llumnix_utils import (get_ip_address,
                                               launch_ray_cluster, connect_to_ray_cluster,
                                               is_gpu_available, init_llumnix_components)
from llumnix.logger import init_logger
from llumnix.utils import random_uuid
from llumnix.backends.vllm.utils import check_engine_args
<<<<<<< HEAD
from llumnix.rpc.queue_server import QueueServer
=======
from llumnix.config import get_llumnix_config, LlumnixConfig
>>>>>>> e4048ac8

logger = init_logger("llumnix.api_server")

engine_manager = None
instances = {}
instance_num_requests: Dict[str, int] = {}
# request_output_queue could be None if initialzed in lifespan.
request_output_queue: QueueServer = None
server_info = None
TIMEOUT_KEEP_ALIVE = 5  # seconds.
request_streams: Dict[str, AsyncStream] = {}
log_requests = None
num_finished_requests = 0
WAIT_MANAGER_INTERVAL = 5
manager_available = True


async def _background_process_outputs():
    while True:
        request_output = await request_output_queue.get()
        request_id = request_output.request_id
        # Request could be dispatched twice when manager is dead, the first request will free the request_streams when finished.
        if request_id not in request_streams:
            continue
        request_streams[request_id].put(request_output)
        if request_output.finished:
            request_streams[request_id].finish()
            del request_streams[request_id]

# pylint: disable=unused-argument
@asynccontextmanager
async def lifespan(fastapi_app: FastAPI):
    asyncio.create_task(request_output_queue.run_server_loop())
    asyncio.create_task(_background_process_outputs())
    yield
    request_output_queue.cleanup()

app = FastAPI(lifespan=lifespan)

async def manager_generate(prompt, sampling_params, request_id) -> AsyncStream:
    if sampling_params.n > 1 or sampling_params.use_beam_search:
        raise ValueError("Unsupported feature: multiple sequence decoding")
    results_generator = AsyncStream(request_id)
    request_streams[request_id] = results_generator
    # This request's outputs will be put to the request_output_queue of this api server no matter which instance it's running in.
    # If manager is unavailable, request will be directly added to the llumlet held by api server.
    global manager_available
    try:
        # await to catch exception
        await engine_manager.generate.remote(request_id, server_info, prompt, sampling_params)
        manager_available = True
    except ray.exceptions.RayActorError:
        # Do not re-generate the request to avoid duplicate requests.
        if manager_available:
            manager_available = False
            return results_generator
        try:
            if instance_num_requests:
                instance_id = min(instance_num_requests, key=instance_num_requests.get)
                instance_num_requests[instance_id] += 1
                await instances[instance_id].generate.remote(request_id, server_info, prompt, sampling_params)
                logger.info("Manager is unavailable, directly pass request {} to instance {}".format(request_id, instance_id))
            else:
                logger.info("Manager is unavailable, but there is no instance behind this api server, "
                      "sleep {}s, waiting for manager restarts".format(WAIT_MANAGER_INTERVAL))
                await asyncio.sleep(WAIT_MANAGER_INTERVAL)
                return await asyncio.create_task(manager_generate(prompt, sampling_params, request_id))
        except (ray.exceptions.RayActorError, KeyError):
            if instance_id in instances:
                logger.info("[manager_generate] instance {} is dead".format(instance_id))
                del instances[instance_id]
                del instance_num_requests[instance_id]
            return await asyncio.create_task(manager_generate(prompt, sampling_params, request_id))
    return results_generator

async def manager_abort(request_id: str) -> None:
    try:
        logger.info("abort request: {}.".format(request_id))
        await engine_manager.abort.remote(request_id)
    except ray.exceptions.RayActorError:
        logger.info("Manager is unavailable")


@app.get("/health")
async def health() -> Response:
    """Health check."""
    return Response(status_code=200)


@app.post("/generate")
async def generate(request: Request) -> Response:
    """Generate completion for the request.

    The request should be a JSON object with the following fields:
    - prompt: the prompt to use for the generation.
    - stream: whether to stream the results or not.
    - other fields: the sampling parameters (See `SamplingParams` for details).
    """
    request_dict = await request.json()
    prompt = request_dict.pop("prompt")
    stream = request_dict.pop("stream", False)
    sampling_params = SamplingParams(**request_dict)
    request_id = random_uuid()

    results_generator = await manager_generate(prompt, sampling_params, request_id)

    # Streaming case
    async def stream_results() -> AsyncGenerator[bytes, None]:
        async for request_output in results_generator:
            prompt = request_output.prompt
            text_outputs = [
                prompt + output.text for output in request_output.outputs
            ]
            ret = {"text": text_outputs}
            yield (json.dumps(ret) + "\0").encode("utf-8")

    if stream:
        return StreamingResponse(stream_results())

    # Non-streaming case
    final_output = None
    async for request_output in results_generator:
        if await request.is_disconnected():
            # Abort the request if the client disconnects.
            await manager_abort(request_id)
            return Response(status_code=499)
        final_output = request_output

    assert final_output is not None
    prompt = final_output.prompt
    text_outputs = [prompt + output.text for output in final_output.outputs]
    ret = {"text": text_outputs}
    return JSONResponse(ret)


@app.post("/generate_benchmark")
async def generate_benchmark(request: Request) -> Response:
    request_dict = await request.json()
    prompt = request_dict.pop("prompt")
    _ = request_dict.pop("stream", False)
    sampling_params = SamplingParams(**request_dict)
    request_id = random_uuid()

    results_generator = await manager_generate(prompt, sampling_params, request_id)

    per_token_latency = []
    start = time.time()

    # Non-streaming case
    final_output = None
    async for request_output in results_generator:
        if await request.is_disconnected():
            # Abort the request if the client disconnects.
            await manager_abort(request_id)
            return Response(status_code=499)
        now_time = time.time()
        per_token_latency.append([now_time, int((now_time - start)*1000)])
        start = now_time
        final_output = request_output

    global num_finished_requests
    if log_requests:
        logger.info("Finished request {}.".format(request_id))
        num_finished_requests += 1
        logger.info("num_finished_requests {}.".format(num_finished_requests))

    generation = final_output.outputs[0].text
    num_output_tokens = len(final_output.outputs[0].token_ids)
    num_input_tokens = len(final_output.prompt_token_ids)
    expected_resp_len = request_dict['max_tokens']
    if not max(expected_resp_len, 1) == max(num_output_tokens, 1):
        "request_id={}, expected_resp_len={}, num_output_tokens={}, num_input_tokens={}".format(
            request_id, expected_resp_len, num_output_tokens, num_input_tokens)
    ret = {
        'generated_text': generation,
        'num_output_tokens_cf': num_output_tokens,
        'per_token_latency': per_token_latency,
        'error': None,
        'request_id': request_id
    }
    return JSONResponse(ret)


@app.get("/is_ready")
async def is_ready():
    ready_status = await engine_manager.is_ready.remote()
    return ready_status

if __name__ == "__main__":
    parser = argparse.ArgumentParser()
    parser.add_argument("--host", type=str, default=None)
    parser.add_argument("--port", type=int, default=None)
    parser.add_argument("--ssl-keyfile", type=str, default=None)
    parser.add_argument("--ssl-certfile", type=str, default=None)
    parser.add_argument('--disable-log-requests-server',
                        action='store_true',
                        default=None,
                        help='disable logging requests in server')
    parser.add_argument("--ray-cluster-port", type=int, default=None)
    parser.add_argument('--launch-ray-cluster',
                        action='store_true',
                        default=None,
                        help='if launch ray cluster in api server')
<<<<<<< HEAD
    parser.add_argument("--request-output-queue-port", type=int, default=1234)

=======
    parser.add_argument("--config-file", default="", metavar="FILE", help="path to config file")
>>>>>>> e4048ac8
    parser = EngineManagerArgs.add_cli_args(parser)
    parser = AsyncEngineArgs.add_cli_args(parser)
    args = parser.parse_args()

    cfg: LlumnixConfig = get_llumnix_config(args.config_file, args)
    engine_manager_args = EngineManagerArgs.from_llumnix_config(cfg)
    EngineManagerArgs.check_args(engine_manager_args)
    engine_args = AsyncEngineArgs.from_cli_args(args)
    check_engine_args(engine_args, engine_manager_args)

    logger.info("engine_args: {}".format(engine_args))

    if cfg.RAY.LAUNCH_CLUSTER:
        # Launch the ray cluster for multi-node serving.
        launch_ray_cluster(cfg.RAY.CLUSTER_PORT)

    # Connect to a ray cluster.
    connect_to_ray_cluster(port=cfg.RAY.CLUSTER_PORT)

    # if gpu is not available, it means that this node is head pod without any llumnix components
    if is_gpu_available():
        # Launch the Llumnix componets on current node.
        server_id = random_uuid()
        ip = get_ip_address()
        server_info = ServerInfo(server_id, ip, args.request_output_queue_port)
        node_id = ray.get_runtime_context().get_node_id()
        engine_manager, instance_ids, llumlets, request_output_queue = \
            init_llumnix_components(engine_manager_args, engine_args, node_id, server_info)

        for idx, ins_id in enumerate(instance_ids):
            instances[ins_id] = llumlets[idx]
            instance_num_requests[ins_id] = 0
        log_requests = not cfg.SERVER.DISABLE_LOG_REQUESTS_SERVER
        # Start the api server after all the components of llumnix are ready.
        logger.info("Start Api Server on '{}:{}'".format(args.host, args.port))
        uvicorn.run(app,
                    host=cfg.SERVER.HOST,
                    port=cfg.SERVER.PORT,
                    log_level="debug",
                    timeout_keep_alive=TIMEOUT_KEEP_ALIVE,
                    ssl_keyfile=cfg.SERVER.SSL_KEYFILE,
                    ssl_certfile=cfg.SERVER.SSL_CERTFILE)<|MERGE_RESOLUTION|>--- conflicted
+++ resolved
@@ -34,11 +34,8 @@
 from llumnix.logger import init_logger
 from llumnix.utils import random_uuid
 from llumnix.backends.vllm.utils import check_engine_args
-<<<<<<< HEAD
 from llumnix.rpc.queue_server import QueueServer
-=======
 from llumnix.config import get_llumnix_config, LlumnixConfig
->>>>>>> e4048ac8
 
 logger = init_logger("llumnix.api_server")
 
@@ -242,12 +239,9 @@
                         action='store_true',
                         default=None,
                         help='if launch ray cluster in api server')
-<<<<<<< HEAD
     parser.add_argument("--request-output-queue-port", type=int, default=1234)
-
-=======
     parser.add_argument("--config-file", default="", metavar="FILE", help="path to config file")
->>>>>>> e4048ac8
+
     parser = EngineManagerArgs.add_cli_args(parser)
     parser = AsyncEngineArgs.add_cli_args(parser)
     args = parser.parse_args()
