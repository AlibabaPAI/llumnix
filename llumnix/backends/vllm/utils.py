--- conflicted
+++ resolved
@@ -42,17 +42,10 @@
     if unsupported_feature:
         raise ValueError(f'Unsupported feature: Llumnix does not support "{unsupported_feature}" currently.')
 
-<<<<<<< HEAD
-def check_engine_args(engine_args: AsyncEngineArgs, engine_manager_args: EngineManagerArgs) -> None:
-    assert engine_args.worker_use_ray, \
-            ("In Llumnix, worker must be ray actor.")
-    migration_config = engine_manager_args.create_migration_config()
-=======
 def check_engine_args(engine_args: AsyncEngineArgs, manager_args: ManagerArgs) -> None:
     assert engine_args.engine_use_ray and engine_args.worker_use_ray, \
             ("In Llumnix, engine and worker must be ray actor.")
     migration_config = manager_args.create_migration_config()
->>>>>>> 3e319f0d
     engine_config = engine_args.create_engine_config()
     parallel_config = engine_config.parallel_config
     if parallel_config.world_size > 1 and migration_config.migration_backend == 'nccl':
