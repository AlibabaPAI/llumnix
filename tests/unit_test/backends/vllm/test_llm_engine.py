# Copyright (c) 2024, Alibaba Group;
# Licensed under the Apache License, Version 2.0 (the "License");
# you may not use this file except in compliance with the License.
# You may obtain a copy of the License at

# http://www.apache.org/licenses/LICENSE-2.0

# Unless required by applicable law or agreed to in writing, software
# distributed under the License is distributed on an "AS IS" BASIS,
# WITHOUT WARRANTIES OR CONDITIONS OF ANY KIND, either express or implied.
# See the License for the specific language governing permissions and
# limitations under the License.

import math
import torch
from unittest.mock import MagicMock
import ray
import pytest

from vllm.sequence import (Logprob, SequenceGroupOutput, SequenceOutput,
                           SequenceStatus)
from vllm import EngineArgs, SamplingParams
from vllm.model_executor.layers.sampler import SamplerOutput
from vllm.engine.output_processor.single_step import SingleStepOutputProcessor
from vllm.engine.output_processor.stop_checker import StopChecker
from vllm.transformers_utils.detokenizer import Detokenizer
from vllm.utils import Counter

from llumnix.backends.vllm.llm_engine import LLMEngineLlumnix
from llumnix.backends.vllm.executor import LlumnixRayGPUExecutor, SimGPUExecutor
from llumnix.backends.profiling import LatencyMemData
from llumnix.backends.vllm.sequence import LlumnixRequest
from llumnix.queue.queue_type import QueueType
from llumnix.server_info import ServerInfo
from llumnix.utils import initialize_placement_group, get_placement_group_name

from tests.conftest import ray_env
from .utils import create_dummy_prompt, initialize_scheduler

class MockEngine(LLMEngineLlumnix):
    def __init__(self, *args, executor_class=None, **kwargs):
        self.scheduler = [initialize_scheduler()]
        detokenizer = MagicMock(spec=Detokenizer)
        stop_checker = MagicMock(spec=StopChecker)
        self.seq_counter = Counter()
        self.instance_info = None
        self.executor_class = executor_class
        self.scheduler[0].add_update_instance_info_callback(self.update_instance_info)
        self.output_processor = SingleStepOutputProcessor(self.scheduler[0].scheduler_config,detokenizer, self.scheduler, self.seq_counter, stop_checker)

    def update_instance_info(self, instance_info):
        pass

<<<<<<< HEAD
@pytest.mark.skipif(torch.cuda.device_count() < 1, reason="Need at least 1 GPU to run the test.")
=======

def test_llm_engine_process_model_outputs():
    llm_engine = MockEngine()
    _, seq_group_0 = create_dummy_prompt(
        "0", prompt_length=7, block_size=4
    )
    _, seq_group_1 = create_dummy_prompt(
        "1", prompt_length=7, block_size=4
    )
    llm_engine.scheduler.add_seq_group(seq_group_0)
    llm_engine.scheduler.add_seq_group(seq_group_1)
    metas, out = llm_engine.scheduler.schedule()

    seqs = [seq_group_0.get_seqs()[0], seq_group_1.get_seqs()[0]]

    outputs = [
        SequenceGroupOutput(
            samples=[
                SequenceOutput(
                    parent_seq_id=seq.seq_id,
                    output_token=1,
                    logprobs={1: Logprob(0.0)},
                )
            ],
            prompt_logprobs=None,
        ) for seq in seqs
    ]
    sampler_outputs = [SamplerOutput(outputs=outputs)]

    scheduled_seq_groups = out.scheduled_seq_groups
    # normal case, all requests be processed
    ret, _ = llm_engine._process_model_outputs(sampler_outputs, scheduled_seq_groups,[], metas)
    assert len(ret) == 2
    metas, out = llm_engine.scheduler.schedule()
    scheduled_seq_groups = out.scheduled_seq_groups
    seqs[0].status=SequenceStatus.WAITING
    # migration case , requests stopping during last stage migration, stop process
    ret, _ = llm_engine._process_model_outputs(sampler_outputs, scheduled_seq_groups,[], metas)
    assert len(ret) == 1

>>>>>>> 3e319f0d
def test_llm_engine_from_engine_args(ray_env):
    engine_args = EngineArgs(model="facebook/opt-125m", worker_use_ray=True)
    placement_group = initialize_placement_group(get_placement_group_name("0"), num_cpus=3, num_gpus=1, detached=True)
    llm_engine = MockEngine.from_engine_args(engine_args=engine_args, request_output_queue_type=QueueType.RAYQUEUE,
                                             instance_id="0", migration_config=None, placement_group=placement_group)
    assert llm_engine.executor_class == LlumnixRayGPUExecutor

def test_llm_engine_from_engine_args_sim(ray_env):
    latency_data = LatencyMemData({},{},{})
    engine_args = EngineArgs(model="facebook/opt-125m", worker_use_ray=True)
    placement_group = initialize_placement_group(get_placement_group_name("0"), num_cpus=2, num_gpus=1, detached=True)
    llm_engine = MockEngine.from_engine_args(engine_args=engine_args, request_output_queue_type=QueueType.RAYQUEUE,
                                             instance_id="0", migration_config=None, latency_mem=latency_data,
                                             placement_group=placement_group)
    assert llm_engine.executor_class == SimGPUExecutor

def test_llm_engine_add_requset(ray_env):
    engine_args = EngineArgs(model="facebook/opt-125m", worker_use_ray=True)
<<<<<<< HEAD
    latency_data = LatencyMemData({},{},{})
    placement_group = initialize_placement_group(instance_id="0", num_cpus=1, num_gpus=0, detached=True)
    llm_engine = LLMEngineLlumnix.from_engine_args(engine_args,
=======
    placement_group = initialize_placement_group(get_placement_group_name("0"), num_cpus=3, num_gpus=1, detached=True)
    llm_engine = LLMEngineLlumnix.from_engine_args(engine_args=engine_args,
>>>>>>> 3e319f0d
                                                   request_output_queue_type=QueueType.RAYQUEUE,
                                                   instance_id="0",
                                                   placement_group=placement_group,
                                                   latency_mem = latency_data,
                                                   migration_config=None)
    sampling_params = SamplingParams(top_k=1, temperature=0, ignore_eos=True, max_tokens=100)
    server_info = ServerInfo(None, None, None, None, None)
    llm_engine.add_request("0", server_info, math.inf, "prompt", sampling_params)
    assert len(llm_engine.scheduler[0].waiting) == 1
    assert llm_engine.scheduler[0].waiting[-1].request_id == "0"
    assert llm_engine.scheduler[0].waiting[-1].expected_steps == math.inf
    assert isinstance(llm_engine.scheduler[0].waiting[-1], LlumnixRequest)<|MERGE_RESOLUTION|>--- conflicted
+++ resolved
@@ -51,50 +51,7 @@
     def update_instance_info(self, instance_info):
         pass
 
-<<<<<<< HEAD
 @pytest.mark.skipif(torch.cuda.device_count() < 1, reason="Need at least 1 GPU to run the test.")
-=======
-
-def test_llm_engine_process_model_outputs():
-    llm_engine = MockEngine()
-    _, seq_group_0 = create_dummy_prompt(
-        "0", prompt_length=7, block_size=4
-    )
-    _, seq_group_1 = create_dummy_prompt(
-        "1", prompt_length=7, block_size=4
-    )
-    llm_engine.scheduler.add_seq_group(seq_group_0)
-    llm_engine.scheduler.add_seq_group(seq_group_1)
-    metas, out = llm_engine.scheduler.schedule()
-
-    seqs = [seq_group_0.get_seqs()[0], seq_group_1.get_seqs()[0]]
-
-    outputs = [
-        SequenceGroupOutput(
-            samples=[
-                SequenceOutput(
-                    parent_seq_id=seq.seq_id,
-                    output_token=1,
-                    logprobs={1: Logprob(0.0)},
-                )
-            ],
-            prompt_logprobs=None,
-        ) for seq in seqs
-    ]
-    sampler_outputs = [SamplerOutput(outputs=outputs)]
-
-    scheduled_seq_groups = out.scheduled_seq_groups
-    # normal case, all requests be processed
-    ret, _ = llm_engine._process_model_outputs(sampler_outputs, scheduled_seq_groups,[], metas)
-    assert len(ret) == 2
-    metas, out = llm_engine.scheduler.schedule()
-    scheduled_seq_groups = out.scheduled_seq_groups
-    seqs[0].status=SequenceStatus.WAITING
-    # migration case , requests stopping during last stage migration, stop process
-    ret, _ = llm_engine._process_model_outputs(sampler_outputs, scheduled_seq_groups,[], metas)
-    assert len(ret) == 1
-
->>>>>>> 3e319f0d
 def test_llm_engine_from_engine_args(ray_env):
     engine_args = EngineArgs(model="facebook/opt-125m", worker_use_ray=True)
     placement_group = initialize_placement_group(get_placement_group_name("0"), num_cpus=3, num_gpus=1, detached=True)
@@ -113,14 +70,9 @@
 
 def test_llm_engine_add_requset(ray_env):
     engine_args = EngineArgs(model="facebook/opt-125m", worker_use_ray=True)
-<<<<<<< HEAD
     latency_data = LatencyMemData({},{},{})
     placement_group = initialize_placement_group(instance_id="0", num_cpus=1, num_gpus=0, detached=True)
     llm_engine = LLMEngineLlumnix.from_engine_args(engine_args,
-=======
-    placement_group = initialize_placement_group(get_placement_group_name("0"), num_cpus=3, num_gpus=1, detached=True)
-    llm_engine = LLMEngineLlumnix.from_engine_args(engine_args=engine_args,
->>>>>>> 3e319f0d
                                                    request_output_queue_type=QueueType.RAYQUEUE,
                                                    instance_id="0",
                                                    placement_group=placement_group,
