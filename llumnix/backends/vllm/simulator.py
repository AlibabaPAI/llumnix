--- conflicted
+++ resolved
@@ -46,13 +46,8 @@
                                                                           instance_id=instance_id,
                                                                           latency_mem=latency_mem,
                                                                           node_id=node_id)
-<<<<<<< HEAD
         self.engine.scheduler =  [SchedulerLlumnix(self.engine.scheduler_config, self.engine.cache_config, self.engine.lora_config)]
         self.engine.scheduler[0].add_update_instance_info_callback(self.engine.update_instance_info)
-=======
-        self.engine.scheduler = SchedulerLlumnix(self.engine.scheduler_config, self.engine.cache_config, self.engine.lora_config)
-        self.engine.scheduler.add_update_instance_info_callback(self.engine.update_instance_info)
->>>>>>> b319b23a
         self.engine.output_processor.scheduler = self.engine.scheduler
         self.instance_id = instance_id
 
