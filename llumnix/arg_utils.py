--- conflicted
+++ resolved
@@ -94,13 +94,8 @@
 
     @classmethod
     def _check_args(cls, args):
-<<<<<<< HEAD
-        assert args.migration_backend == 'gloo' \
-            and not args.disable_init_instance_by_manager and not args.disable_fixed_node_init_instance, \
-=======
         assert args.migration_backend != 'gloo' or (args.migration_backend == 'gloo' \
             and not args.disable_init_instance_by_manager and not args.disable_fixed_node_init_instance), \
->>>>>>> d4cd8fa4
             ("When using gloo as migration backend, "
              "do not set --disable-init-instance-by-manager and --disable-fixed-node-init-instance.")
 
