--- conflicted
+++ resolved
@@ -41,11 +41,6 @@
     if unsupported_feature:
         raise ValueError(f'Unsupported feature: Llumnix does not support "{unsupported_feature}" currently.')
 
-<<<<<<< HEAD
-def check_engine_args(engine_args: AsyncEngineArgs) -> None:
-    assert engine_args.engine_use_ray and engine_args.worker_use_ray, \
-            ("In Llumnix, engine and worker must be ray actor.")
-=======
 def check_engine_args(engine_args: AsyncEngineArgs, engine_manager_args: EngineManagerArgs) -> None:
     assert engine_args.engine_use_ray and engine_args.worker_use_ray, \
             ("In Llumnix, engine and worker must be ray actor.")
@@ -56,7 +51,6 @@
         # TODO(s5u13b): fix logger
         print("Llumnix does not support TP or PP enabled model when the migration backend is nccl, change migration backend to gloo.")
         engine_manager_args.migration_backend = 'gloo'
->>>>>>> d4cd8fa4
     detect_unsupported_feature(engine_args)
 
 def _get_dtype_size(dtype: torch.dtype) -> int:
