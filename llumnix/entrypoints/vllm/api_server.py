--- conflicted
+++ resolved
@@ -83,12 +83,7 @@
     try:
         # await to catch exception
         await engine_manager.generate.remote(request_id, server_info, prompt, sampling_params)
-<<<<<<< HEAD
-        if not manager_available:
-            manager_available = True
-=======
         manager_available = True
->>>>>>> d4cd8fa4
     except ray.exceptions.RayActorError:
         # Do not re-generate the request to avoid duplicate requests.
         if manager_available:
@@ -247,11 +242,7 @@
     engine_manager_args = EngineManagerArgs.from_cli_args(args)
     engine_args = AsyncEngineArgs.from_cli_args(args)
 
-<<<<<<< HEAD
-    check_engine_args(engine_args)
-=======
     check_engine_args(engine_args, engine_manager_args)
->>>>>>> d4cd8fa4
 
     print("engine_args: {}".format(engine_args))
 
