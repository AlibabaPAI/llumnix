--- conflicted
+++ resolved
@@ -61,10 +61,7 @@
                   migration_config: MigrationConfig,
                   *args,
                   **kwargs):
-<<<<<<< HEAD
-=======
         lifetime = "detached" if detached else None
->>>>>>> 89ac17e8
         assert backend_type in [backend_type.VLLM, backend_type.SIM_VLLM], f'unimplemented backend {backend_type}'
         if backend_type == backend_type.VLLM:
             if not fixed_node_init_instance:
