# Copyright (c) 2024, Alibaba Group;
# Licensed under the Apache License, Version 2.0 (the "License");
# you may not use this file except in compliance with the License.
# You may obtain a copy of the License at

# http://www.apache.org/licenses/LICENSE-2.0

# Unless required by applicable law or agreed to in writing, software
# distributed under the License is distributed on an "AS IS" BASIS,
# WITHOUT WARRANTIES OR CONDITIONS OF ANY KIND, either express or implied.
# See the License for the specific language governing permissions and
# limitations under the License.

import time
import traceback
from typing import Any, List, Optional, Union, Iterable, Deque, Tuple
from collections import defaultdict
import threading
import asyncio
import queue
import ray
from ray.util.placement_group import PlacementGroup
from ray.util.scheduling_strategies import PlacementGroupSchedulingStrategy

from vllm.engine.async_llm_engine import _AsyncLLMEngine
from vllm.outputs import RequestOutput, RequestOutputFactory, EmbeddingRequestOutput
from vllm.sequence import SequenceGroup, SequenceStatus
from vllm.engine.arg_utils import EngineArgs
from vllm.utils import Counter
from vllm.usage.usage_lib import UsageContext

from llumnix.logger import init_logger
from llumnix.instance_info import InstanceInfo
from llumnix.backends.backend_interface import BackendInterface, EngineState
from llumnix.backends.vllm.scheduler import SchedulerLlumnix
from llumnix.backends.vllm.sequence import SequenceGroupLlumnix, RequestStatus
from llumnix.backends.profiling import LatencyMemData
from llumnix.server_info import ServerInfo
from llumnix.internal_config import MigrationConfig
from llumnix.queue.utils import QueueType
from llumnix.backends.utils import AsyncPutQueueActor
from llumnix.utils import get_instance_name

logger = init_logger(__name__)

NO_OUTPUTS_STEP_INTERVAL = 0.01


class LlumnixOutput(RequestOutputFactory):
    @staticmethod
    def create(seq_group: SequenceGroupLlumnix, use_cache: bool = False):
        # Determine the type based on a condition, for example:
        if hasattr(seq_group,
                   'embeddings') and seq_group.embeddings is not None:
            return EmbeddingRequestOutput.from_seq_group(seq_group), seq_group.server_info
        # pylint: disable=too-many-function-args
        return RequestOutput.from_seq_group(seq_group, use_cache), seq_group.server_info

class LLMEngineLlumnix(_AsyncLLMEngine):
    def __init__(self,
                 instance_id: str,
                 placement_group: PlacementGroup,
                 request_output_queue_type: QueueType,
<<<<<<< HEAD
                 placement_group: Optional[PlacementGroup],
                 *arg, **kwargs) -> None:
        # pylint: disable=import-outside-toplevel
        import vllm.outputs
        vllm.outputs.RequestOutputFactory.create = LlumnixOutput.create
        super().__init__(*arg, **kwargs)
=======
                 *args,
                 **kwargs) -> None:
        super().__init__(*args, **kwargs)
>>>>>>> 3e319f0d
        self.instance_id = instance_id
        self.step_counter = Counter()
        self.instance_info = None
        # Place the async put queue actor together with the instance.
        scheduling_strategy = PlacementGroupSchedulingStrategy(
            placement_group=placement_group,
            placement_group_bundle_index=0,
            placement_group_capture_child_tasks=True,
        )
        self.put_queue_args_queue = queue.Queue()
        self.put_queue_loop_thread = threading.Thread(
            target=self._start_put_queue_loop, args=(), daemon=True, name="put_queue_loop"
        )
        self.async_put_queue_actor = ray.remote(
            num_cpus=1,
            scheduling_strategy=scheduling_strategy
        )(AsyncPutQueueActor).remote(instance_id, request_output_queue_type)
        self.put_queue_loop_thread.start()

    # pylint: disable=W0221
    @classmethod
    def from_engine_args(
        cls,
        instance_id: str,
        placement_group: PlacementGroup,
        request_output_queue_type: QueueType,
        migration_config: MigrationConfig,
        engine_args: EngineArgs,
        latency_mem: Optional[LatencyMemData] = None,
        usage_context: UsageContext = UsageContext.ENGINE_CONTEXT
    ) -> "LLMEngineLlumnix":
        """Creates an LLM engine from the engine arguments."""
        # Create the engine configs.
        engine_config = engine_args.create_engine_config()
        # Hack to pass placement_group for init workers.
        engine_config.parallel_config.placement_group = placement_group
        # Initialize the cluster and specify the executor class.
        # pylint: disable=import-outside-toplevel
        if latency_mem is not None:
            from llumnix.backends.vllm.executor import SimGPUExecutor
            executor_class = SimGPUExecutor
            executor_class.latency_mem = latency_mem
        elif engine_config.parallel_config.use_ray:
            from llumnix.backends.vllm.executor import LlumnixRayGPUExecutor
            executor_class = LlumnixRayGPUExecutor
            executor_class.migration_config = migration_config
        else:
            raise ValueError('Unsupported executor backend')
        # Create the LLM engine.
        engine = cls(
            instance_id=instance_id,
            placement_group=placement_group,
            request_output_queue_type=request_output_queue_type,
            **engine_config.to_dict(),
            executor_class=executor_class,
            log_stats=not engine_args.disable_log_stats,
            usage_context=usage_context,
        )
        return engine

    def _process_request_outputs(
            self,
            outputs: List[Tuple[RequestOutput,ServerInfo]],
            step_begin_time: float
    ) -> Tuple[List[RequestOutput], List[ServerInfo]]:
        request_outputs = []
        server_infos = []
        if outputs:
            request_outputs, server_infos = zip(*outputs)
            request_outputs = list(request_outputs)
            server_infos = list(server_infos)
        for request_output, server_info in zip(request_outputs, server_infos):
            if hasattr(server_info, 'request_timestamps'):
                request_output.request_timestamps = server_info.request_timestamps
                request_output.request_timestamps.engine_process_model_outputs_timestamp_end = time.time()
            if request_output.finished:
                logger.info("engine finished request {}".format(request_output.request_id))
        for server_info in server_infos:
            if hasattr(server_info, 'request_timestamps'):
                server_info.request_timestamps.engine_process_model_outputs_timestamp_begin = time.time()
        for request_output in request_outputs:
            if hasattr(request_output, 'request_timestamps'):
                request_output.request_timestamps.engine_step_timestamp_begin = step_begin_time
                request_output.request_timestamps.engine_step_timestamp_end = time.time()

        instance_info: InstanceInfo = self.instance_info
        instance_info.instance_id = self.instance_id
        instance_info.step_id = next(self.step_counter)
        instance_info.timestamp = time.time()
        instance_info.profiling_data=(instance_info.inference_type.value,
                                      instance_info.num_seqs,
                                      sum(instance_info.running_seq_lens),
                                      self.model_executor.last_inference_latency)
        seq_groups = self.scheduler[0].running
        if seq_groups:
            tot_blocks = []
            for seq in seq_groups[-1].get_seqs(SequenceStatus.RUNNING):
                blocks = self.scheduler[0].block_manager.get_block_table(seq)
                tot_blocks.extend(blocks)
            tot_blocks = set(tot_blocks)
            instance_info.num_blocks_last_running_request = len(tot_blocks)

        self.instance_info = instance_info

        if request_outputs:
            self.put_queue_args_queue.put_nowait((request_outputs, server_infos))

        for request_output in request_outputs:
            if hasattr(request_output, 'request_timestamps'):
                request_output.request_timestamps.engine_step_postprocess_timestamp_end = time.time()

        return request_outputs, server_infos

    async def step_async(self) -> Tuple[List[RequestOutput], List[ServerInfo]]:
        step_begin_time = time.time()
        # pylint: disable=too-many-function-args
        outputs = await super().step_async(0)
        return self._process_request_outputs(outputs, step_begin_time)

    def update_instance_info(self, instance_info: InstanceInfo) -> None:
        # These fields are updated after step.
        if self.instance_info is not None:
            instance_info.instance_id = self.instance_info.instance_id
            instance_info.step_id = self.instance_info.step_id
            instance_info.timestamp = self.instance_info.timestamp
            instance_info.profiling_data = self.instance_info.profiling_data
            instance_info.num_blocks_last_running_request = self.instance_info.num_blocks_last_running_request
        self.instance_info = instance_info

    def add_request(self, request_id: str, server_info: ServerInfo, expected_steps: int, *args, **kwargs):
        super().add_request(request_id, *args, **kwargs)
        seq_group = self.scheduler[0].waiting[-1]
        if hasattr(server_info, 'request_timestamps'):
            server_info.request_timestamps.engine_add_request_timestamp = time.time()
<<<<<<< HEAD
        self.scheduler[0].waiting[-1] = SequenceGroupLlumnix(request_id, server_info, expected_steps, [seq_group.get_seqs()[0]],
                                                          seq_group.metrics.arrival_time, seq_group.sampling_params, seq_group.lora_request,
                                                          seq_group.trace_headers, seq_group.prompt_adapter_request, seq_group.encoder_seq,
                                                          seq_group.priority)
=======
        self.scheduler.waiting[-1] = SequenceGroupLlumnix(request_id, server_info, expected_steps, [seq_group.get_seqs()[0]],
                                                          sampling_params=seq_group.sampling_params,
                                                          arrival_time=seq_group.metrics.arrival_time,
                                                          lora_request=seq_group.lora_request,
                                                          multi_modal_data=seq_group.multi_modal_data)
>>>>>>> 3e319f0d

    def _start_put_queue_loop(self):
        while True:
            args = self.put_queue_args_queue.get()
            request_outputs, server_infos = args
            for request_output in request_outputs:
                if hasattr(request_output, 'request_timestamps'):
                    request_output.request_timestamps.engine_thread_put_queue_timestamp = time.time()
            self._put_request_outputs_to_server(request_outputs, server_infos)

    def _put_request_outputs_to_server(self, request_outputs: List[RequestOutput], server_infos: List[ServerInfo]) -> None:
        server_request_outputs = defaultdict(list)
        server_info_dict = {}
        # Reorganize data in orther to put request output to queue in batch at one time.
        for request_output, server_info in zip(request_outputs, server_infos):
            server_id = server_info.server_id
            server_request_outputs[server_id].append(request_output)
            if server_id not in server_info_dict:
                server_info_dict[server_id] = server_info
        # TODO(s5u13b): Reduce the across-actor overhead.
        self.async_put_queue_actor.put_nowait_to_servers.remote(server_request_outputs, server_info_dict)

class BackendVLLM(BackendInterface):
    def __init__(
        self,
        instance_id: str,
        placement_group: PlacementGroup,
        request_output_queue_type: QueueType,
        migration_config: MigrationConfig,
        engine_args: EngineArgs,
    ) -> None:
<<<<<<< HEAD
        self.engine: LLMEngineLlumnix = LLMEngineLlumnix.from_engine_args(engine_args=engine_args,
                                                                          request_output_queue_type=request_output_queue_type,
                                                                          migration_config=migration_config,
                                                                          instance_id=instance_id,
                                                                          placement_group=placement_group)
        self.engine.scheduler = [SchedulerLlumnix(self.engine.scheduler_config, self.engine.cache_config, self.engine.lora_config)
                                 for _ in range(engine_args.pipeline_parallel_size)]
        for vid in range(engine_args.pipeline_parallel_size):
            self.engine.scheduler[vid].add_update_instance_info_callback(self.engine.update_instance_info)
=======
        self.engine: LLMEngineLlumnix = LLMEngineLlumnix.from_engine_args(instance_id,
                                                                          placement_group,
                                                                          request_output_queue_type,
                                                                          migration_config,
                                                                          engine_args)
        self.engine.scheduler = SchedulerLlumnix(self.engine.scheduler_config, self.engine.cache_config, self.engine.lora_config)
        self.engine.scheduler.add_update_instance_info_callback(self.engine.update_instance_info)
>>>>>>> 3e319f0d
        self.engine.output_processor.scheduler = self.engine.scheduler
        self.instance_id = instance_id
        self.worker_handle_list = self.engine.model_executor.workers.copy()
        if len(self.worker_handle_list) + 1 == self.engine.parallel_config.world_size:
            self.worker_handle_list.insert(0, ray.get_actor(get_instance_name(self.instance_id), namespace="llumnix"))
        self._run_workers("init_migration", instance_id=instance_id,
                                            migration_config=migration_config,
                                            src_worker_handle_list=self.worker_handle_list,
                                            placement_group=placement_group)

        self.state = EngineState.INIT
        logger.info("engine ({}) current state {}".format(self.instance_id, self.state))

        self._stop_event = asyncio.Event()
        asyncio.create_task(self._start_engine_step_loop())

    async def _start_engine_step_loop(self) -> None:
        self._stop_event.clear()

        previous_state = self.state
        self.state = EngineState.RUNNING
        logger.info("engine ({}) change state: {} -> {}".format(self.instance_id, previous_state, self.state))

        while not self._stop_event.is_set():
            try:
                request_outputs, _ = await self.engine.step_async()
                if len(request_outputs) == 0:
                    await asyncio.sleep(NO_OUTPUTS_STEP_INTERVAL)
            # pylint: disable=broad-except
            except Exception as e:
                logger.error("error in engine loop: {}".format(e))
                logger.error("exception traceback: {}".format(traceback.format_exc()))
                self._run_workers("shutdown")

                previous_state = self.state
                self.state = EngineState.CRASHED
                logger.info("engine ({}) change state: {} -> {}".format(self.instance_id, previous_state, self.state))
                break

        if self.state == EngineState.RUNNING:
            self.state = EngineState.STOPPED
            logger.info("engine ({}) change state: {} -> {}".format(self.instance_id, EngineState.RUNNING, self.state))

    def execute_worker_method(self, method, *args, **kwargs):
        return self.engine.model_executor.driver_worker.execute_method(method, *args, **kwargs)

    def add_request(self,
                    request_id: str,
                    server_info: ServerInfo,
                    expected_steps: int,
                    *args,
                    **kwargs) -> None:
        # Store the server information of each request to put the request outputs back to the corresponding api server correctly.
        self.engine.add_request(request_id, server_info, expected_steps, *args, **kwargs)

    def commit_dst_request(self, backend_request: SequenceGroupLlumnix) -> None:
        seq = backend_request.get_seqs()[0]
        seq.seq_id = next(self.engine.seq_counter)
        logger.info("pop request {} from pre_alloc_cache_dict".format(backend_request.request_id))
        pre_alloc_blocks = self.engine.scheduler[0].pre_alloc_cache_dict.pop(backend_request.request_id)
        self.engine.scheduler[0].block_manager.add_block_table(pre_alloc_blocks, seq.seq_id)
        backend_request.reset_migration_args_dst()
        assert backend_request.status in [RequestStatus.WAITING_MIGRATING, RequestStatus.RUNNING_MIGRATING], \
            "The status of request migrated to dst instance should be  \
             RequestStatus.WAITING_MIGRATING or RequestStatus.RUNNING_MIGRATING"
        if backend_request.status == RequestStatus.WAITING_MIGRATING:
            self.add_waiting_request(backend_request)
        else: # RUNNING_MIGRATING:
            backend_request.reset_status()
            self.add_running_request(backend_request)

    async def send_blocks(self, dst_ray_actor: "ray.actor.ActorHandle", src_blocks: List[int], dst_blocks: List[int]) -> None:
        await dst_ray_actor.execute_engine_method.remote("_run_workers",
                                                         "migrate_cache",
                                                         dst_blocks=dst_blocks,
                                                         src_blocks=src_blocks,
                                                         src_worker_handle_list=self.worker_handle_list)

    def _run_workers(self, *args, **kwargs):
        # pylint: disable=protected-access
        return self.engine.model_executor._run_workers(*args, **kwargs)

    def is_ready(self):
        return True

    def abort_request(self, request_id: Union[str, Iterable[str]]) -> None:
        if isinstance(request_id, str):
            request_id = (request_id,)
        request_ids = set(request_id)
        return self.engine.abort_request(request_ids)

    def get_running_queue(self) -> List[SequenceGroupLlumnix]:
        return self.engine.scheduler[0].get_running_queue()

    def get_waiting_queue(self) -> Deque[SequenceGroupLlumnix]:
        return self.engine.scheduler[0].get_waiting_queue()

    def get_request_incremental_blocks(self, *args, **kwargs) -> Tuple[List[int], List[int]]:
        return self.engine.scheduler[0].get_request_incremental_blocks(*args, **kwargs)

    def remove_running_request(self, *args, **kwargs) -> None:
        return self.engine.scheduler[0].remove_running_request(*args, **kwargs)

    def remove_waiting_request(self, *args, **kwargs) -> bool:
        return self.engine.scheduler[0].remove_waiting_request(*args, **kwargs)

    def add_migrating_out_request_last_stage(self, *args, **kwargs) -> None:
        return self.engine.scheduler[0].add_migrating_out_request_last_stage(*args, **kwargs)

    def remove_migrating_out_request_last_stage(self, *args, **kwargs) -> None:
        return self.engine.scheduler[0].remove_migrating_out_request_last_stage(*args, **kwargs)

    def pop_migrating_out_requests_last_stage(self, *args, **kwargs) -> List[Any]:
        return self.engine.scheduler[0].pop_migrating_out_requests_last_stage(*args, **kwargs)

    def pre_alloc(self, *args, **kwargs) -> List[int]:
        return self.engine.scheduler[0].pre_alloc(*args, **kwargs)

    def should_abort_migration(self, *args, **kwargs) -> bool:
        return self.engine.scheduler[0].should_abort_migration(*args, **kwargs)

    def add_running_request(self, *args, **kwargs) -> None:
        return self.engine.scheduler[0].add_running_request(*args, **kwargs)

    def add_waiting_request(self, *args, **kwargs) -> None:
        return self.engine.scheduler[0].add_waiting_request(*args, **kwargs)

    def is_request_running(self, *args, **kwargs) -> bool:
        return self.engine.scheduler[0].is_request_running(*args, **kwargs)

    def free_dst_pre_alloc_cache(self, *args, **kwargs) -> None:
        return self.engine.scheduler[0].free_dst_pre_alloc_cache(*args, **kwargs)

    def free_src_request(self, backend_request: SequenceGroup) -> None:
        return self.engine.scheduler[0].free_src_request(backend_request)

    def get_all_request_ids(self) -> List[str]:
        return self.engine.scheduler[0].get_all_request_ids()<|MERGE_RESOLUTION|>--- conflicted
+++ resolved
@@ -61,18 +61,11 @@
                  instance_id: str,
                  placement_group: PlacementGroup,
                  request_output_queue_type: QueueType,
-<<<<<<< HEAD
-                 placement_group: Optional[PlacementGroup],
                  *arg, **kwargs) -> None:
         # pylint: disable=import-outside-toplevel
         import vllm.outputs
         vllm.outputs.RequestOutputFactory.create = LlumnixOutput.create
         super().__init__(*arg, **kwargs)
-=======
-                 *args,
-                 **kwargs) -> None:
-        super().__init__(*args, **kwargs)
->>>>>>> 3e319f0d
         self.instance_id = instance_id
         self.step_counter = Counter()
         self.instance_info = None
@@ -207,18 +200,10 @@
         seq_group = self.scheduler[0].waiting[-1]
         if hasattr(server_info, 'request_timestamps'):
             server_info.request_timestamps.engine_add_request_timestamp = time.time()
-<<<<<<< HEAD
         self.scheduler[0].waiting[-1] = SequenceGroupLlumnix(request_id, server_info, expected_steps, [seq_group.get_seqs()[0]],
                                                           seq_group.metrics.arrival_time, seq_group.sampling_params, seq_group.lora_request,
                                                           seq_group.trace_headers, seq_group.prompt_adapter_request, seq_group.encoder_seq,
                                                           seq_group.priority)
-=======
-        self.scheduler.waiting[-1] = SequenceGroupLlumnix(request_id, server_info, expected_steps, [seq_group.get_seqs()[0]],
-                                                          sampling_params=seq_group.sampling_params,
-                                                          arrival_time=seq_group.metrics.arrival_time,
-                                                          lora_request=seq_group.lora_request,
-                                                          multi_modal_data=seq_group.multi_modal_data)
->>>>>>> 3e319f0d
 
     def _start_put_queue_loop(self):
         while True:
@@ -250,7 +235,6 @@
         migration_config: MigrationConfig,
         engine_args: EngineArgs,
     ) -> None:
-<<<<<<< HEAD
         self.engine: LLMEngineLlumnix = LLMEngineLlumnix.from_engine_args(engine_args=engine_args,
                                                                           request_output_queue_type=request_output_queue_type,
                                                                           migration_config=migration_config,
@@ -260,15 +244,6 @@
                                  for _ in range(engine_args.pipeline_parallel_size)]
         for vid in range(engine_args.pipeline_parallel_size):
             self.engine.scheduler[vid].add_update_instance_info_callback(self.engine.update_instance_info)
-=======
-        self.engine: LLMEngineLlumnix = LLMEngineLlumnix.from_engine_args(instance_id,
-                                                                          placement_group,
-                                                                          request_output_queue_type,
-                                                                          migration_config,
-                                                                          engine_args)
-        self.engine.scheduler = SchedulerLlumnix(self.engine.scheduler_config, self.engine.cache_config, self.engine.lora_config)
-        self.engine.scheduler.add_update_instance_info_callback(self.engine.update_instance_info)
->>>>>>> 3e319f0d
         self.engine.output_processor.scheduler = self.engine.scheduler
         self.instance_id = instance_id
         self.worker_handle_list = self.engine.model_executor.workers.copy()
